--- conflicted
+++ resolved
@@ -1,38 +1,98 @@
-<<<<<<< HEAD
-=======
 <p align="center"><img src="docs/img/Thanos-logo_fullmedium.png" alt="Thanos Logo"></p>
 
 [![Latest Release](https://img.shields.io/github/release/thanos-io/thanos.svg?style=flat-square)](https://github.com/thanos-io/thanos/releases/latest) [![Go Report Card](https://goreportcard.com/badge/github.com/thanos-io/thanos)](https://goreportcard.com/report/github.com/thanos-io/thanos) [![Go Code reference](https://img.shields.io/badge/code%20reference-go.dev-darkblue.svg)](https://pkg.go.dev/github.com/thanos-io/thanos?tab=subdirectories) [![Slack](https://img.shields.io/badge/join%20slack-%23thanos-brightgreen.svg)](https://slack.cncf.io/) [![Netlify Status](https://api.netlify.com/api/v1/badges/664a5091-934c-4b0e-a7b6-bc12f822a590/deploy-status)](https://app.netlify.com/sites/thanos-io/deploys) [![CII Best Practices](https://bestpractices.coreinfrastructure.org/projects/3048/badge)](https://bestpractices.coreinfrastructure.org/projects/3048)
 
 [![CI](https://github.com/thanos-io/thanos/workflows/CI/badge.svg)](https://github.com/thanos-io/thanos/actions?query=workflow%3ACI) [![CI](https://circleci.com/gh/thanos-io/thanos.svg?style=svg)](https://circleci.com/gh/thanos-io/thanos) [![go](https://github.com/thanos-io/thanos/workflows/go/badge.svg)](https://github.com/thanos-io/thanos/actions?query=workflow%3Ago) [![react](https://github.com/thanos-io/thanos/workflows/react/badge.svg)](https://github.com/thanos-io/thanos/actions?query=workflow%3Areact) [![docs](https://github.com/thanos-io/thanos/workflows/docs/badge.svg)](https://github.com/thanos-io/thanos/actions?query=workflow%3Adocs) [![Gitpod ready-to-code](https://img.shields.io/badge/Gitpod-ready--to--code-blue?logo=gitpod)](https://gitpod.io/#https://github.com/thanos-io/thanos) [![Open in GitHub Codespaces](https://github.com/codespaces/badge.svg)](https://github.com/codespaces/new?hide_repo_select=true&ref=main&repo=109162639)
 
->>>>>>> 01c5e05c
 ## Overview
 
-This repository is a fork of the [thanos-io/thanos](https://github.com/thanos-io/thanos) project. It is used to deploy the metrics stack for Shopify Observe.
+Thanos is a set of components that can be composed into a highly available metric system with unlimited storage capacity, which can be added seamlessly on top of existing Prometheus deployments.
 
-## Differences from upstream
+Thanos is a [CNCF](https://www.cncf.io/) Incubating project.
 
-This project has several improvements which have been made. Most of them are raised as upstream PRs in order to avoid divergent codebases over time.
+Thanos leverages the Prometheus 2.0 storage format to cost-efficiently store historical metric data in any object storage while retaining fast query latencies. Additionally, it provides a global query view across all Prometheus installations and can merge data from Prometheus HA pairs on the fly.
 
-#### Parallel compaction
+Concretely the aims of the project are:
 
-The compactor has been updated to be able to do parallel compaction tasks inside a single compaction group. The change is submitted to the upstream repository: https://github.com/thanos-io/thanos/pull/5936.
+1. Global query view of metrics.
+2. Unlimited retention of metrics.
+3. High availability of components, including Prometheus.
 
-#### Latest PromQL engine
+## Getting Started
 
-The project uses the latest version of the https://github.com/thanos-community/promql-engine module. This helps us deliver the latest query improvements without getting blocked by upstream approvals.
+* **[Getting Started](https://thanos.io/tip/thanos/getting-started.md/)**
+* [Design](https://thanos.io/tip/thanos/design.md/)
+* [Blog posts](docs/getting-started.md#blog-posts)
+* [Talks](docs/getting-started.md#talks)
+* [Proposals](docs/proposals-done)
+* [Integrations](docs/integrations.md)
 
-#### Non-blocking deduplication
+## Features
 
-The Thanos Querier does deduplication in a blocking manner. It first retrieves all series, sorts them without replica labels, and only then starts to deduplicate. This fork has an improvement where deduplication can be done on-the-fly as series are being retrieved from storage.
+* Global querying view across all connected Prometheus servers
+* Deduplication and merging of metrics collected from Prometheus HA pairs
+* Seamless integration with existing Prometheus setups
+* Any object storage as its only, optional dependency
+* Downsampling historical data for massive query speedup
+* Cross-cluster federation
+* Fault-tolerant query routing
+* Simple gRPC "Store API" for unified data access across all metric data
+* Easy integration points for custom metric providers
 
-There are two upstream PRs which address this issue:
-* https://github.com/thanos-io/thanos/pull/5796
-* https://github.com/thanos-io/thanos/pull/5988
+## Architecture Overview
 
-#### Sharded compactor
+Deployment with Sidecar for Kubernetes:
 
-Large tenants (Kubernetes clusters) produce TSDB blocks which reach the index size limit after a few compaction iterations. As a result, we could not produce blocks of sufficient range for downsampling. The `sharded-compactor` branch contains a version of the Thanos Compactor that is capable of splitting blocks vertically into N independent shards.
+<!---
+Source file to copy and edit: https://docs.google.com/drawings/d/1AiMc1qAjASMbtqL6PNs0r9-ynGoZ9LIAtf0b9PjILxw/edit?usp=sharing
+-->
 
-The reason why the change is kept in a branch is because it depends on the [mimir-prometheus](https://github.com/grafana/mimir-prometheus) fork of Prometheus. Merging the change in main would lead to the Mimir Prometheus fork being used throughout the entire codebase.+![Sidecar](https://docs.google.com/drawings/d/e/2PACX-1vSJd32gPh8-MC5Ko0-P-v1KQ0Xnxa0qmsVXowtkwVGlczGfVW-Vd415Y6F129zvh3y0vHLBZcJeZEoz/pub?w=960&h=720)
+
+Deployment with Receive in order to scale out or implement with other remote write compatible sources:
+
+<!---
+Source file to copy and edit: https://docs.google.com/drawings/d/1iimTbcicKXqz0FYtSfz04JmmVFLVO9BjAjEzBm5538w/edit?usp=sharing
+-->
+
+![Receive](https://docs.google.com/drawings/d/e/2PACX-1vRdYP__uDuygGR5ym1dxBzU6LEx5v7Rs1cAUKPsl5BZrRGVl5YIj5lsD_FOljeIVOGWatdAI9pazbCP/pub?w=960&h=720)
+
+## Thanos Philosophy
+
+The philosophy of Thanos and our community is borrowing much from UNIX philosophy and the golang programming language.
+
+* Each subcommand should do one thing and do it well
+  * e.g. thanos query proxies incoming calls to known store API endpoints merging the result
+* Write components that work together
+  * e.g. blocks should be stored in native prometheus format
+* Make it easy to read, write, and, run components
+  * e.g. reduce complexity in system design and implementation
+
+## Releases
+
+Main branch should be stable and usable. Every commit to main builds docker image named `main-<date>-<sha>` in [quay.io/thanos/thanos](https://quay.io/repository/thanos/thanos) and [thanosio/thanos dockerhub (mirror)](https://hub.docker.com/r/thanosio/thanos)
+
+We also perform minor releases every 6 weeks.
+
+During that, we build tarballs for major platforms and release docker images.
+
+See [release process docs](docs/release-process.md) for details.
+
+## Contributing
+
+Contributions are very welcome! See our [CONTRIBUTING.md](CONTRIBUTING.md) for more information.
+
+## Community
+
+Thanos is an open source project and we value and welcome new contributors and members of the community. Here are ways to get in touch with the community:
+
+* Slack: [#thanos](https://slack.cncf.io/)
+* Issue Tracker: [GitHub Issues](https://github.com/thanos-io/thanos/issues)
+
+## Adopters
+
+See [`Adopters List`](website/data/adopters.yml).
+
+## Maintainers
+
+See [MAINTAINERS.md](MAINTAINERS.md)