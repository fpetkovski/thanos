// Copyright (c) The Thanos Authors.
// Licensed under the Apache License 2.0.

package main

import (
	"context"
	"fmt"
	"math"
	"net/http"
	"os"
	"strings"
	"time"

	extflag "github.com/efficientgo/tools/extkingpin"
	"google.golang.org/grpc"

	"github.com/go-kit/log"
	"github.com/go-kit/log/level"
	grpc_logging "github.com/grpc-ecosystem/go-grpc-middleware/v2/interceptors/logging"
	"github.com/grpc-ecosystem/go-grpc-middleware/v2/interceptors/tags"
	"github.com/oklog/run"
	"github.com/opentracing/opentracing-go"
	"github.com/pkg/errors"
	"github.com/prometheus/client_golang/prometheus"
	"github.com/prometheus/client_golang/prometheus/promauto"
	"github.com/prometheus/common/route"
	"github.com/prometheus/prometheus/discovery/file"
	"github.com/prometheus/prometheus/discovery/targetgroup"
	"github.com/prometheus/prometheus/model/labels"
	"github.com/prometheus/prometheus/promql"
	v1 "github.com/prometheus/prometheus/web/api/v1"
<<<<<<< HEAD
	"google.golang.org/grpc"
=======
>>>>>>> 97bf989c

	"github.com/thanos-community/promql-engine/engine"
	"github.com/thanos-community/promql-engine/logicalplan"

	apiv1 "github.com/thanos-io/thanos/pkg/api/query"
	"github.com/thanos-io/thanos/pkg/block"
	"github.com/thanos-io/thanos/pkg/compact/downsample"
	"github.com/thanos-io/thanos/pkg/component"
	"github.com/thanos-io/thanos/pkg/discovery/cache"
	"github.com/thanos-io/thanos/pkg/discovery/dns"
	"github.com/thanos-io/thanos/pkg/exemplars"
	"github.com/thanos-io/thanos/pkg/extgrpc"
	"github.com/thanos-io/thanos/pkg/extgrpc/snappy"
	"github.com/thanos-io/thanos/pkg/extkingpin"
	"github.com/thanos-io/thanos/pkg/extprom"
	extpromhttp "github.com/thanos-io/thanos/pkg/extprom/http"
	"github.com/thanos-io/thanos/pkg/gate"
	"github.com/thanos-io/thanos/pkg/info"
	"github.com/thanos-io/thanos/pkg/info/infopb"
	"github.com/thanos-io/thanos/pkg/logging"
	"github.com/thanos-io/thanos/pkg/metadata"
	"github.com/thanos-io/thanos/pkg/prober"
	"github.com/thanos-io/thanos/pkg/query"
	"github.com/thanos-io/thanos/pkg/rules"
	"github.com/thanos-io/thanos/pkg/runutil"
	grpcserver "github.com/thanos-io/thanos/pkg/server/grpc"
	httpserver "github.com/thanos-io/thanos/pkg/server/http"
	"github.com/thanos-io/thanos/pkg/store"
	"github.com/thanos-io/thanos/pkg/store/labelpb"
	"github.com/thanos-io/thanos/pkg/targets"
	"github.com/thanos-io/thanos/pkg/tls"
	"github.com/thanos-io/thanos/pkg/ui"
)

const (
	promqlNegativeOffset = "promql-negative-offset"
	promqlAtModifier     = "promql-at-modifier"
	queryPushdown        = "query-pushdown"
)

type promqlEngineType string

const (
	promqlEnginePrometheus promqlEngineType = "prometheus"
	promqlEngineThanos     promqlEngineType = "thanos"
)

type queryMode string

const (
	queryModeLocal       queryMode = "local"
	queryModeDistributed queryMode = "distributed"
)

// registerQuery registers a query command.
func registerQuery(app *extkingpin.App) {
	comp := component.Query
	cmd := app.Command(comp.String(), "Query node exposing PromQL enabled Query API with data retrieved from multiple store nodes.")

	httpBindAddr, httpGracePeriod, httpTLSConfig := extkingpin.RegisterHTTPFlags(cmd)
	grpcBindAddr, grpcGracePeriod, grpcCert, grpcKey, grpcClientCA, grpcMaxConnAge := extkingpin.RegisterGRPCFlags(cmd)

	secure := cmd.Flag("grpc-client-tls-secure", "Use TLS when talking to the gRPC server").Default("false").Bool()
	skipVerify := cmd.Flag("grpc-client-tls-skip-verify", "Disable TLS certificate verification i.e self signed, signed by fake CA").Default("false").Bool()
	cert := cmd.Flag("grpc-client-tls-cert", "TLS Certificates to use to identify this client to the server").Default("").String()
	key := cmd.Flag("grpc-client-tls-key", "TLS Key for the client's certificate").Default("").String()
	caCert := cmd.Flag("grpc-client-tls-ca", "TLS CA Certificates to use to verify gRPC servers").Default("").String()
	serverName := cmd.Flag("grpc-client-server-name", "Server name to verify the hostname on the returned gRPC certificates. See https://tools.ietf.org/html/rfc4366#section-3.1").Default("").String()
	compressionOptions := strings.Join([]string{snappy.Name, compressionNone}, ", ")
	grpcCompression := cmd.Flag("grpc-compression", "Compression algorithm to use for gRPC requests to other clients. Must be one of: "+compressionOptions).Default(compressionNone).Enum(snappy.Name, compressionNone)

	webRoutePrefix := cmd.Flag("web.route-prefix", "Prefix for API and UI endpoints. This allows thanos UI to be served on a sub-path. Defaults to the value of --web.external-prefix. This option is analogous to --web.route-prefix of Prometheus.").Default("").String()
	webExternalPrefix := cmd.Flag("web.external-prefix", "Static prefix for all HTML links and redirect URLs in the UI query web interface. Actual endpoints are still served on / or the web.route-prefix. This allows thanos UI to be served behind a reverse proxy that strips a URL sub-path.").Default("").String()
	webPrefixHeaderName := cmd.Flag("web.prefix-header", "Name of HTTP request header used for dynamic prefixing of UI links and redirects. This option is ignored if web.external-prefix argument is set. Security risk: enable this option only if a reverse proxy in front of thanos is resetting the header. The --web.prefix-header=X-Forwarded-Prefix option can be useful, for example, if Thanos UI is served via Traefik reverse proxy with PathPrefixStrip option enabled, which sends the stripped prefix value in X-Forwarded-Prefix header. This allows thanos UI to be served on a sub-path.").Default("").String()
	webDisableCORS := cmd.Flag("web.disable-cors", "Whether to disable CORS headers to be set by Thanos. By default Thanos sets CORS headers to be allowed by all.").Default("false").Bool()

	reqLogDecision := cmd.Flag("log.request.decision", "Deprecation Warning - This flag would be soon deprecated, and replaced with `request.logging-config`. Request Logging for logging the start and end of requests. By default this flag is disabled. LogFinishCall: Logs the finish call of the requests. LogStartAndFinishCall: Logs the start and finish call of the requests. NoLogCall: Disable request logging.").Default("").Enum("NoLogCall", "LogFinishCall", "LogStartAndFinishCall", "")

	queryTimeout := extkingpin.ModelDuration(cmd.Flag("query.timeout", "Maximum time to process query by query node.").
		Default("2m"))

	promqlEngine := cmd.Flag("query.promql-engine", "PromQL engine to use.").Default(string(promqlEnginePrometheus)).
		Enum(string(promqlEnginePrometheus), string(promqlEngineThanos))
	enableThanosPromQLEngOptimizer := cmd.Flag("query.enable-thanos-promql-engine-optimizer", "Enable query optimizer for Thanos PromQL engine ").Default("true").Bool()

	promqlQueryMode := cmd.Flag("query.mode", "PromQL query mode. One of: local, distributed.").
		Hidden().
		Default(string(queryModeLocal)).
		Enum(string(queryModeLocal), string(queryModeDistributed))

	maxConcurrentQueries := cmd.Flag("query.max-concurrent", "Maximum number of queries processed concurrently by query node.").
		Default("20").Int()

	lookbackDelta := cmd.Flag("query.lookback-delta", "The maximum lookback duration for retrieving metrics during expression evaluations. PromQL always evaluates the query for the certain timestamp (query range timestamps are deduced by step). Since scrape intervals might be different, PromQL looks back for given amount of time to get latest sample. If it exceeds the maximum lookback delta it assumes series is stale and returns none (a gap). This is why lookback delta should be set to at least 2 times of the slowest scrape interval. If unset it will use the promql default of 5m.").Duration()
	dynamicLookbackDelta := cmd.Flag("query.dynamic-lookback-delta", "Allow for larger lookback duration for queries based on resolution.").Hidden().Default("true").Bool()

	maxConcurrentSelects := cmd.Flag("query.max-concurrent-select", "Maximum number of select requests made concurrently per a query.").
		Default("4").Int()

	queryConnMetricLabels := cmd.Flag("query.conn-metric.label", "Optional selection of query connection metric labels to be collected from endpoint set").
		Default(string(query.ExternalLabels), string(query.StoreType)).
		Enums(string(query.ExternalLabels), string(query.StoreType))

	queryReplicaLabels := cmd.Flag("query.replica-label", "Labels to treat as a replica indicator along which data is deduplicated. Still you will be able to query without deduplication using 'dedup=false' parameter. Data includes time series, recording rules, and alerting rules.").
		Strings()

	instantDefaultMaxSourceResolution := extkingpin.ModelDuration(cmd.Flag("query.instant.default.max_source_resolution", "default value for max_source_resolution for instant queries. If not set, defaults to 0s only taking raw resolution into account. 1h can be a good value if you use instant queries over time ranges that incorporate times outside of your raw-retention.").Default("0s").Hidden())

	defaultMetadataTimeRange := cmd.Flag("query.metadata.default-time-range", "The default metadata time range duration for retrieving labels through Labels and Series API when the range parameters are not specified. The zero value means range covers the time since the beginning.").Default("0s").Duration()

	selectorLabels := cmd.Flag("selector-label", "Query selector labels that will be exposed in info endpoint (repeated).").
		PlaceHolder("<name>=\"<value>\"").Strings()

	endpoints := extkingpin.Addrs(cmd.Flag("endpoint", "Addresses of statically configured Thanos API servers (repeatable). The scheme may be prefixed with 'dns+' or 'dnssrv+' to detect Thanos API servers through respective DNS lookups.").
		PlaceHolder("<endpoint>"))

	endpointGroups := extkingpin.Addrs(cmd.Flag("endpoint-group", "Experimental: DNS name of statically configured Thanos API server groups (repeatable). Targets resolved from the DNS name will be queried in a round-robin, instead of a fanout manner. This flag should be used when connecting a Thanos Query to HA groups of Thanos components.").
		PlaceHolder("<endpoint-group>"))

	stores := extkingpin.Addrs(cmd.Flag("store", "Deprecation Warning - This flag is deprecated and replaced with `endpoint`. Addresses of statically configured store API servers (repeatable). The scheme may be prefixed with 'dns+' or 'dnssrv+' to detect store API servers through respective DNS lookups.").
		PlaceHolder("<store>"))

	// TODO(bwplotka): Hidden because we plan to extract discovery to separate API: https://github.com/thanos-io/thanos/issues/2600.
	ruleEndpoints := extkingpin.Addrs(cmd.Flag("rule", "Deprecation Warning - This flag is deprecated and replaced with `endpoint`. Experimental: Addresses of statically configured rules API servers (repeatable). The scheme may be prefixed with 'dns+' or 'dnssrv+' to detect rule API servers through respective DNS lookups.").
		Hidden().PlaceHolder("<rule>"))

	metadataEndpoints := extkingpin.Addrs(cmd.Flag("metadata", "Deprecation Warning - This flag is deprecated and replaced with `endpoint`. Experimental: Addresses of statically configured metadata API servers (repeatable). The scheme may be prefixed with 'dns+' or 'dnssrv+' to detect metadata API servers through respective DNS lookups.").
		Hidden().PlaceHolder("<metadata>"))

	exemplarEndpoints := extkingpin.Addrs(cmd.Flag("exemplar", "Deprecation Warning - This flag is deprecated and replaced with `endpoint`. Experimental: Addresses of statically configured exemplars API servers (repeatable). The scheme may be prefixed with 'dns+' or 'dnssrv+' to detect exemplars API servers through respective DNS lookups.").
		Hidden().PlaceHolder("<exemplar>"))

	// TODO(atunik): Hidden because we plan to extract discovery to separate API: https://github.com/thanos-io/thanos/issues/2600.
	targetEndpoints := extkingpin.Addrs(cmd.Flag("target", "Deprecation Warning - This flag is deprecated and replaced with `endpoint`. Experimental: Addresses of statically configured target API servers (repeatable). The scheme may be prefixed with 'dns+' or 'dnssrv+' to detect target API servers through respective DNS lookups.").
		Hidden().PlaceHolder("<target>"))

	strictStores := cmd.Flag("store-strict", "Deprecation Warning - This flag is deprecated and replaced with `endpoint-strict`. Addresses of only statically configured store API servers that are always used, even if the health check fails. Useful if you have a caching layer on top.").
		PlaceHolder("<staticstore>").Strings()

	strictEndpoints := cmd.Flag("endpoint-strict", "Addresses of only statically configured Thanos API servers that are always used, even if the health check fails. Useful if you have a caching layer on top.").
		PlaceHolder("<staticendpoint>").Strings()

	strictEndpointGroups := extkingpin.Addrs(cmd.Flag("endpoint-group-strict", "Experimental: DNS name of statically configured Thanos API server groups (repeatable) that are always used, even if the health check fails.").
		PlaceHolder("<endpoint-group-strict>"))

	fileSDFiles := cmd.Flag("store.sd-files", "Path to files that contain addresses of store API servers. The path can be a glob pattern (repeatable).").
		PlaceHolder("<path>").Strings()

	fileSDInterval := extkingpin.ModelDuration(cmd.Flag("store.sd-interval", "Refresh interval to re-read file SD files. It is used as a resync fallback.").
		Default("5m"))

	// TODO(bwplotka): Grab this from TTL at some point.
	dnsSDInterval := extkingpin.ModelDuration(cmd.Flag("store.sd-dns-interval", "Interval between DNS resolutions.").
		Default("30s"))

	dnsSDResolver := cmd.Flag("store.sd-dns-resolver", fmt.Sprintf("Resolver to use. Possible options: [%s, %s]", dns.GolangResolverType, dns.MiekgdnsResolverType)).
		Default(string(dns.MiekgdnsResolverType)).Hidden().String()

	unhealthyStoreTimeout := extkingpin.ModelDuration(cmd.Flag("store.unhealthy-timeout", "Timeout before an unhealthy store is cleaned from the store UI page.").Default("5m"))

	endpointInfoTimeout := extkingpin.ModelDuration(cmd.Flag("endpoint.info-timeout", "Timeout of gRPC Info requests.").Default("5s").Hidden())

	enableAutodownsampling := cmd.Flag("query.auto-downsampling", "Enable automatic adjustment (step / 5) to what source of data should be used in store gateways if no max_source_resolution param is specified.").
		Default("false").Bool()

	enableQueryPartialResponse := cmd.Flag("query.partial-response", "Enable partial response for queries if no partial_response param is specified. --no-query.partial-response for disabling.").
		Default("true").Bool()

	enableRulePartialResponse := cmd.Flag("rule.partial-response", "Enable partial response for rules endpoint. --no-rule.partial-response for disabling.").
		Hidden().Default("true").Bool()

	enableTargetPartialResponse := cmd.Flag("target.partial-response", "Enable partial response for targets endpoint. --no-target.partial-response for disabling.").
		Hidden().Default("true").Bool()

	enableMetricMetadataPartialResponse := cmd.Flag("metric-metadata.partial-response", "Enable partial response for metric metadata endpoint. --no-metric-metadata.partial-response for disabling.").
		Hidden().Default("true").Bool()

	activeQueryDir := cmd.Flag("query.active-query-path", "Directory to log currently active queries in the queries.active file.").Default("").String()

	featureList := cmd.Flag("enable-feature", "Comma separated experimental feature names to enable.The current list of features is "+queryPushdown+".").Default("").Strings()

	enableExemplarPartialResponse := cmd.Flag("exemplar.partial-response", "Enable partial response for exemplar endpoint. --no-exemplar.partial-response for disabling.").
		Hidden().Default("true").Bool()

	defaultEvaluationInterval := extkingpin.ModelDuration(cmd.Flag("query.default-evaluation-interval", "Set default evaluation interval for sub queries.").Default("1m"))

	defaultRangeQueryStep := extkingpin.ModelDuration(cmd.Flag("query.default-step", "Set default step for range queries. Default step is only used when step is not set in UI. In such cases, Thanos UI will use default step to calculate resolution (resolution = max(rangeSeconds / 250, defaultStep)). This will not work from Grafana, but Grafana has __step variable which can be used.").
		Default("1s"))

	storeResponseTimeout := extkingpin.ModelDuration(cmd.Flag("store.response-timeout", "If a Store doesn't send any data in this specified duration then a Store will be ignored and partial data will be returned if it's enabled. 0 disables timeout.").Default("0ms"))
	reqLogConfig := extkingpin.RegisterRequestLoggingFlags(cmd)

	alertQueryURL := cmd.Flag("alert.query-url", "The external Thanos Query URL that would be set in all alerts 'Source' field.").String()
	grpcProxyStrategy := cmd.Flag("grpc.proxy-strategy", "Strategy to use when proxying Series requests to leaf nodes. Hidden and only used for testing, will be removed after lazy becomes the default.").Default(string(store.EagerRetrieval)).Hidden().Enum(string(store.EagerRetrieval), string(store.LazyRetrieval))

	queryTelemetryDurationQuantiles := cmd.Flag("query.telemetry.request-duration-seconds-quantiles", "The quantiles for exporting metrics about the request duration quantiles.").Default("0.1", "0.25", "0.75", "1.25", "1.75", "2.5", "3", "5", "10").Float64List()
	queryTelemetrySamplesQuantiles := cmd.Flag("query.telemetry.request-samples-quantiles", "The quantiles for exporting metrics about the samples count quantiles.").Default("100", "1000", "10000", "100000", "1000000").Int64List()
	queryTelemetrySeriesQuantiles := cmd.Flag("query.telemetry.request-series-seconds-quantiles", "The quantiles for exporting metrics about the series count quantiles.").Default("10", "100", "1000", "10000", "100000").Int64List()

	storeSelectorRelabelConf := *extkingpin.RegisterSelectorRelabelFlags(cmd)

	var storeRateLimits store.SeriesSelectLimits
	storeRateLimits.RegisterFlags(cmd)

	cmd.Setup(func(g *run.Group, logger log.Logger, reg *prometheus.Registry, tracer opentracing.Tracer, _ <-chan struct{}, _ bool) error {
		selectorLset, err := parseFlagLabels(*selectorLabels)
		if err != nil {
			return errors.Wrap(err, "parse federation labels")
		}

		var enableQueryPushdown bool
		for _, feature := range *featureList {
			if feature == queryPushdown {
				enableQueryPushdown = true
			}
			if feature == promqlAtModifier {
				level.Warn(logger).Log("msg", "This option for --enable-feature is now permanently enabled and therefore a no-op.", "option", promqlAtModifier)
			}
			if feature == promqlNegativeOffset {
				level.Warn(logger).Log("msg", "This option for --enable-feature is now permanently enabled and therefore a no-op.", "option", promqlNegativeOffset)
			}
		}

		httpLogOpts, err := logging.ParseHTTPOptions(*reqLogDecision, reqLogConfig)
		if err != nil {
			return errors.Wrap(err, "error while parsing config for request logging")
		}

		tagOpts, grpcLogOpts, err := logging.ParsegRPCOptions(*reqLogDecision, reqLogConfig)
		if err != nil {
			return errors.Wrap(err, "error while parsing config for request logging")
		}

		var fileSD *file.Discovery
		if len(*fileSDFiles) > 0 {
			conf := &file.SDConfig{
				Files:           *fileSDFiles,
				RefreshInterval: *fileSDInterval,
			}
			fileSD = file.NewDiscovery(conf, logger)
		}

		if *webRoutePrefix == "" {
			*webRoutePrefix = *webExternalPrefix
		}

		if *webRoutePrefix != *webExternalPrefix {
			level.Warn(logger).Log("msg", "different values for --web.route-prefix and --web.external-prefix detected, web UI may not work without a reverse-proxy.")
		}

		return runQuery(
			g,
			logger,
			reg,
			tracer,
			httpLogOpts,
			grpcLogOpts,
			tagOpts,
			*grpcBindAddr,
			time.Duration(*grpcGracePeriod),
			*grpcCert,
			*grpcKey,
			*grpcClientCA,
			*grpcMaxConnAge,
			*grpcCompression,
			*secure,
			*skipVerify,
			*cert,
			*key,
			*caCert,
			*serverName,
			*httpBindAddr,
			*httpTLSConfig,
			time.Duration(*httpGracePeriod),
			*webRoutePrefix,
			*webExternalPrefix,
			*webPrefixHeaderName,
			*maxConcurrentQueries,
			*maxConcurrentSelects,
			time.Duration(*defaultRangeQueryStep),
			time.Duration(*queryTimeout),
			*lookbackDelta,
			*dynamicLookbackDelta,
			time.Duration(*defaultEvaluationInterval),
			time.Duration(*storeResponseTimeout),
			*queryConnMetricLabels,
			*queryReplicaLabels,
			selectorLset,
			getFlagsMap(cmd.Flags()),
			*endpoints,
			*endpointGroups,
			*stores,
			*ruleEndpoints,
			*targetEndpoints,
			*metadataEndpoints,
			*exemplarEndpoints,
			*enableAutodownsampling,
			*enableQueryPartialResponse,
			*enableRulePartialResponse,
			*enableTargetPartialResponse,
			*enableMetricMetadataPartialResponse,
			*enableExemplarPartialResponse,
			*activeQueryDir,
			fileSD,
			time.Duration(*dnsSDInterval),
			*dnsSDResolver,
			time.Duration(*unhealthyStoreTimeout),
			time.Duration(*endpointInfoTimeout),
			time.Duration(*instantDefaultMaxSourceResolution),
			*defaultMetadataTimeRange,
			*strictStores,
			*strictEndpoints,
			*strictEndpointGroups,
			*webDisableCORS,
			enableQueryPushdown,
			*alertQueryURL,
			*grpcProxyStrategy,
			component.Query,
			*queryTelemetryDurationQuantiles,
			*queryTelemetrySamplesQuantiles,
			*queryTelemetrySeriesQuantiles,
			promqlEngineType(*promqlEngine),
			*enableThanosPromQLEngOptimizer,
			storeRateLimits,
			storeSelectorRelabelConf,
			queryMode(*promqlQueryMode),
		)
	})
}

// runQuery starts a server that exposes PromQL Query API. It is responsible for querying configured
// store nodes, merging and duplicating the data to satisfy user query.
func runQuery(
	g *run.Group,
	logger log.Logger,
	reg *prometheus.Registry,
	tracer opentracing.Tracer,
	httpLogOpts []logging.Option,
	grpcLogOpts []grpc_logging.Option,
	tagOpts []tags.Option,
	grpcBindAddr string,
	grpcGracePeriod time.Duration,
	grpcCert string,
	grpcKey string,
	grpcClientCA string,
	grpcMaxConnAge time.Duration,
	grpcCompression string,
	secure bool,
	skipVerify bool,
	cert string,
	key string,
	caCert string,
	serverName string,
	httpBindAddr string,
	httpTLSConfig string,
	httpGracePeriod time.Duration,
	webRoutePrefix string,
	webExternalPrefix string,
	webPrefixHeaderName string,
	maxConcurrentQueries int,
	maxConcurrentSelects int,
	defaultRangeQueryStep time.Duration,
	queryTimeout time.Duration,
	lookbackDelta time.Duration,
	dynamicLookbackDelta bool,
	defaultEvaluationInterval time.Duration,
	storeResponseTimeout time.Duration,
	queryConnMetricLabels []string,
	queryReplicaLabels []string,
	selectorLset labels.Labels,
	flagsMap map[string]string,
	endpointAddrs []string,
	endpointGroupAddrs []string,
	storeAddrs []string,
	ruleAddrs []string,
	targetAddrs []string,
	metadataAddrs []string,
	exemplarAddrs []string,
	enableAutodownsampling bool,
	enableQueryPartialResponse bool,
	enableRulePartialResponse bool,
	enableTargetPartialResponse bool,
	enableMetricMetadataPartialResponse bool,
	enableExemplarPartialResponse bool,
	activeQueryDir string,
	fileSD *file.Discovery,
	dnsSDInterval time.Duration,
	dnsSDResolver string,
	unhealthyStoreTimeout time.Duration,
	endpointInfoTimeout time.Duration,
	instantDefaultMaxSourceResolution time.Duration,
	defaultMetadataTimeRange time.Duration,
	strictStores []string,
	strictEndpoints []string,
	strictEndpointGroups []string,
	disableCORS bool,
	enableQueryPushdown bool,
	alertQueryURL string,
	grpcProxyStrategy string,
	comp component.Component,
	queryTelemetryDurationQuantiles []float64,
	queryTelemetrySamplesQuantiles []int64,
	queryTelemetrySeriesQuantiles []int64,
	promqlEngine promqlEngineType,
	enableThanosPromQLEngOptimizer bool,
	storeRateLimits store.SeriesSelectLimits,
	storeSelectorRelabelConf extflag.PathOrContent,
	queryMode queryMode,
) error {
	if alertQueryURL == "" {
		lastColon := strings.LastIndex(httpBindAddr, ":")
		if lastColon != -1 {
			alertQueryURL = fmt.Sprintf("http://localhost:%s", httpBindAddr[lastColon+1:])
		}
		// NOTE(GiedriusS): default is set in config.ts.
	}
	// TODO(bplotka in PR #513 review): Move arguments into struct.
	duplicatedStores := promauto.With(reg).NewCounter(prometheus.CounterOpts{
		Name: "thanos_query_duplicated_store_addresses_total",
		Help: "The number of times a duplicated store addresses is detected from the different configs in query",
	})

	dialOpts, err := extgrpc.StoreClientGRPCOpts(logger, reg, tracer, secure, skipVerify, cert, key, caCert, serverName)
	if err != nil {
		return errors.Wrap(err, "building gRPC client")
	}
	if grpcCompression != compressionNone {
		dialOpts = append(dialOpts, grpc.WithDefaultCallOptions(grpc.UseCompressor(grpcCompression)))
	}

	fileSDCache := cache.New()
	dnsStoreProvider := dns.NewProvider(
		logger,
		extprom.WrapRegistererWithPrefix("thanos_query_store_apis_", reg),
		dns.ResolverType(dnsSDResolver),
	)

	for _, store := range strictStores {
		if dns.IsDynamicNode(store) {
			return errors.Errorf("%s is a dynamically specified store i.e. it uses SD and that is not permitted under strict mode. Use --store for this", store)
		}
	}

	for _, endpoint := range strictEndpoints {
		if dns.IsDynamicNode(endpoint) {
			return errors.Errorf("%s is a dynamically specified endpoint i.e. it uses SD and that is not permitted under strict mode. Use --endpoint for this", endpoint)
		}
	}

	dnsEndpointProvider := dns.NewProvider(
		logger,
		extprom.WrapRegistererWithPrefix("thanos_query_endpoints_", reg),
		dns.ResolverType(dnsSDResolver),
	)

	dnsRuleProvider := dns.NewProvider(
		logger,
		extprom.WrapRegistererWithPrefix("thanos_query_rule_apis_", reg),
		dns.ResolverType(dnsSDResolver),
	)

	dnsTargetProvider := dns.NewProvider(
		logger,
		extprom.WrapRegistererWithPrefix("thanos_query_target_apis_", reg),
		dns.ResolverType(dnsSDResolver),
	)

	dnsMetadataProvider := dns.NewProvider(
		logger,
		extprom.WrapRegistererWithPrefix("thanos_query_metadata_apis_", reg),
		dns.ResolverType(dnsSDResolver),
	)

	dnsExemplarProvider := dns.NewProvider(
		logger,
		extprom.WrapRegistererWithPrefix("thanos_query_exemplar_apis_", reg),
		dns.ResolverType(dnsSDResolver),
	)
	relabelContentYaml, err := storeSelectorRelabelConf.Content()
	if err != nil {
		return errors.Wrap(err, "get content of relabel configuration")
	}

	relabelConfig, err := block.ParseRelabelConfig(relabelContentYaml, store.SupportedRelabelActions)
	if err != nil {
		return err
	}
	var (
		endpoints = query.NewEndpointSet(
			time.Now,
			logger,
			reg,
			func() (specs []*query.GRPCEndpointSpec) {
				// Add strict & static nodes.
				for _, addr := range strictStores {
					specs = append(specs, query.NewGRPCEndpointSpec(addr, true))
				}

				for _, addr := range strictEndpoints {
					specs = append(specs, query.NewGRPCEndpointSpec(addr, true))
				}

				for _, dnsProvider := range []*dns.Provider{
					dnsStoreProvider,
					dnsRuleProvider,
					dnsExemplarProvider,
					dnsMetadataProvider,
					dnsTargetProvider,
					dnsEndpointProvider,
				} {
					var tmpSpecs []*query.GRPCEndpointSpec

					for _, addr := range dnsProvider.Addresses() {
						tmpSpecs = append(tmpSpecs, query.NewGRPCEndpointSpec(addr, false))
					}
					tmpSpecs = removeDuplicateEndpointSpecs(logger, duplicatedStores, tmpSpecs)
					specs = append(specs, tmpSpecs...)
				}

				for _, eg := range endpointGroupAddrs {
					addr := fmt.Sprintf("dns:///%s", eg)
					spec := query.NewGRPCEndpointSpec(addr, false, extgrpc.EndpointGroupGRPCOpts()...)
					specs = append(specs, spec)
				}

				for _, eg := range strictEndpointGroups {
					addr := fmt.Sprintf("dns:///%s", eg)
					spec := query.NewGRPCEndpointSpec(addr, true, extgrpc.EndpointGroupGRPCOpts()...)
					specs = append(specs, spec)
				}

				return specs
			},
			dialOpts,
			unhealthyStoreTimeout,
			endpointInfoTimeout,
			queryConnMetricLabels...,
		)
		proxy            = store.NewProxyStore(logger, reg, endpoints.GetStoreClients, component.Query, selectorLset, storeResponseTimeout, store.RetrievalStrategy(grpcProxyStrategy), relabelConfig)
		rulesProxy       = rules.NewProxy(logger, endpoints.GetRulesClients)
		targetsProxy     = targets.NewProxy(logger, endpoints.GetTargetsClients)
		metadataProxy    = metadata.NewProxy(logger, endpoints.GetMetricMetadataClients)
		exemplarsProxy   = exemplars.NewProxy(logger, endpoints.GetExemplarsStores, selectorLset)
		queryableCreator = query.NewQueryableCreator(
			logger,
			extprom.WrapRegistererWithPrefix("thanos_query_", reg),
			proxy,
			maxConcurrentSelects,
			queryTimeout,
		)
	)

	// Periodically update the store set with the addresses we see in our cluster.
	{
		ctx, cancel := context.WithCancel(context.Background())
		g.Add(func() error {
			return runutil.Repeat(5*time.Second, ctx.Done(), func() error {
				endpoints.Update(ctx)
				return nil
			})
		}, func(error) {
			cancel()
			endpoints.Close()
		})
	}

	// Run File Service Discovery and update the store set when the files are modified.
	if fileSD != nil {
		var fileSDUpdates chan []*targetgroup.Group
		ctxRun, cancelRun := context.WithCancel(context.Background())

		fileSDUpdates = make(chan []*targetgroup.Group)

		g.Add(func() error {
			fileSD.Run(ctxRun, fileSDUpdates)
			return nil
		}, func(error) {
			cancelRun()
		})

		ctxUpdate, cancelUpdate := context.WithCancel(context.Background())
		g.Add(func() error {
			for {
				select {
				case update := <-fileSDUpdates:
					// Discoverers sometimes send nil updates so need to check for it to avoid panics.
					if update == nil {
						continue
					}
					fileSDCache.Update(update)
					endpoints.Update(ctxUpdate)

					if err := dnsStoreProvider.Resolve(ctxUpdate, append(fileSDCache.Addresses(), storeAddrs...)); err != nil {
						level.Error(logger).Log("msg", "failed to resolve addresses for storeAPIs", "err", err)
					}

					// Rules apis do not support file service discovery as of now.
				case <-ctxUpdate.Done():
					return nil
				}
			}
		}, func(error) {
			cancelUpdate()
		})
	}
	// Periodically update the addresses from static flags and file SD by resolving them using DNS SD if necessary.
	{
		ctx, cancel := context.WithCancel(context.Background())
		g.Add(func() error {
			return runutil.Repeat(dnsSDInterval, ctx.Done(), func() error {
				resolveCtx, resolveCancel := context.WithTimeout(ctx, dnsSDInterval)
				defer resolveCancel()
				if err := dnsStoreProvider.Resolve(resolveCtx, append(fileSDCache.Addresses(), storeAddrs...)); err != nil {
					level.Error(logger).Log("msg", "failed to resolve addresses for storeAPIs", "err", err)
				}
				if err := dnsRuleProvider.Resolve(resolveCtx, ruleAddrs); err != nil {
					level.Error(logger).Log("msg", "failed to resolve addresses for rulesAPIs", "err", err)
				}
				if err := dnsTargetProvider.Resolve(ctx, targetAddrs); err != nil {
					level.Error(logger).Log("msg", "failed to resolve addresses for targetsAPIs", "err", err)
				}
				if err := dnsMetadataProvider.Resolve(resolveCtx, metadataAddrs); err != nil {
					level.Error(logger).Log("msg", "failed to resolve addresses for metadataAPIs", "err", err)
				}
				if err := dnsExemplarProvider.Resolve(resolveCtx, exemplarAddrs); err != nil {
					level.Error(logger).Log("msg", "failed to resolve addresses for exemplarsAPI", "err", err)
				}
				if err := dnsEndpointProvider.Resolve(resolveCtx, endpointAddrs); err != nil {
					level.Error(logger).Log("msg", "failed to resolve addresses passed using endpoint flag", "err", err)

				}
				return nil
			})
		}, func(error) {
			cancel()
		})
	}

	grpcProbe := prober.NewGRPC()
	httpProbe := prober.NewHTTP()
	statusProber := prober.Combine(
		httpProbe,
		grpcProbe,
		prober.NewInstrumentation(comp, logger, extprom.WrapRegistererWithPrefix("thanos_", reg)),
	)

	engineOpts := promql.EngineOpts{
		Logger: logger,
		Reg:    reg,
		// TODO(bwplotka): Expose this as a flag: https://github.com/thanos-io/thanos/issues/703.
		MaxSamples:    math.MaxInt32,
		Timeout:       queryTimeout,
		LookbackDelta: lookbackDelta,
		NoStepSubqueryIntervalFn: func(int64) int64 {
			return defaultEvaluationInterval.Milliseconds()
		},
		EnableNegativeOffset: true,
		EnableAtModifier:     true,
	}

	logicalOptimizers := logicalplan.NoOptimizers
	if enableThanosPromQLEngOptimizer {
		logicalOptimizers = logicalplan.DefaultOptimizers
	}
	// An active query tracker will be added only if the user specifies a non-default path.
	// Otherwise, the nil active query tracker from existing engine options will be used.
	if activeQueryDir != "" {
		engineOpts.ActiveQueryTracker = promql.NewActiveQueryTracker(activeQueryDir, maxConcurrentQueries, logger)
	}

	var queryEngine v1.QueryEngine
	switch promqlEngine {
	case promqlEnginePrometheus:
		queryEngine = promql.NewEngine(engineOpts)
	case promqlEngineThanos:
		if queryMode == queryModeLocal {
			queryEngine = engine.New(engine.Opts{EngineOpts: engineOpts, LogicalOptimizers: logicalOptimizers})
		} else {
<<<<<<< HEAD
			remoteEngineEndpoints := query.NewRemoteEndpoints(logger, endpoints.GetQueryAPIClients, query.Opts{
				AutoDownsample:        enableAutodownsampling,
				ReplicaLabels:         queryReplicaLabels,
				Timeout:               queryTimeout,
				EnablePartialResponse: enableQueryPartialResponse,
			})
			queryEngine = engine.NewDistributedEngine(engine.Opts{EngineOpts: engineOpts}, remoteEngineEndpoints)
=======
			opts := engine.Opts{
				DebugWriter:       os.Stdout,
				EngineOpts:        engineOpts,
				LogicalOptimizers: logicalOptimizers,
			}
			remoteEngineEndpoints := query.NewRemoteEndpoints(logger, endpoints.GetQueryAPIClients, query.Opts{
				AutoDownsample: enableAutodownsampling,
				ReplicaLabels:  queryReplicaLabels,
				Timeout:        queryTimeout,
			})
			queryEngine = engine.NewDistributedEngine(opts, remoteEngineEndpoints)
>>>>>>> 97bf989c
		}
	default:
		return errors.Errorf("unknown query.promql-engine type %v", promqlEngine)
	}

	lookbackDeltaCreator := LookbackDeltaFactory(engineOpts, dynamicLookbackDelta)

	// Start query API + UI HTTP server.
	{
		router := route.New()

		// RoutePrefix must always start with '/'.
		webRoutePrefix = "/" + strings.Trim(webRoutePrefix, "/")

		// Redirect from / to /webRoutePrefix.
		if webRoutePrefix != "/" {
			router.Get("/", func(w http.ResponseWriter, r *http.Request) {
				http.Redirect(w, r, webRoutePrefix+"/graph", http.StatusFound)
			})
			router.Get(webRoutePrefix, func(w http.ResponseWriter, r *http.Request) {
				http.Redirect(w, r, webRoutePrefix+"/graph", http.StatusFound)
			})
			router = router.WithPrefix(webRoutePrefix)
		}

		// Configure Request Logging for HTTP calls.
		logMiddleware := logging.NewHTTPServerMiddleware(logger, httpLogOpts...)

		ins := extpromhttp.NewInstrumentationMiddleware(reg, nil)
		// TODO(bplotka in PR #513 review): pass all flags, not only the flags needed by prefix rewriting.
		ui.NewQueryUI(logger, endpoints, webExternalPrefix, webPrefixHeaderName, alertQueryURL).Register(router, ins)

		api := apiv1.NewQueryAPI(
			logger,
			endpoints.GetEndpointStatus,
			queryEngine,
			lookbackDeltaCreator,
			queryableCreator,
			// NOTE: Will share the same replica label as the query for now.
			rules.NewGRPCClientWithDedup(rulesProxy, queryReplicaLabels),
			targets.NewGRPCClientWithDedup(targetsProxy, queryReplicaLabels),
			metadata.NewGRPCClient(metadataProxy),
			exemplars.NewGRPCClientWithDedup(exemplarsProxy, queryReplicaLabels),
			enableAutodownsampling,
			enableQueryPartialResponse,
			enableRulePartialResponse,
			enableTargetPartialResponse,
			enableMetricMetadataPartialResponse,
			enableExemplarPartialResponse,
			enableQueryPushdown,
			queryReplicaLabels,
			flagsMap,
			defaultRangeQueryStep,
			instantDefaultMaxSourceResolution,
			defaultMetadataTimeRange,
			disableCORS,
			gate.New(
				extprom.WrapRegistererWithPrefix("thanos_query_concurrent_", reg),
				maxConcurrentQueries,
				gate.Queries,
			),
			store.NewSeriesStatsAggregator(
				reg,
				queryTelemetryDurationQuantiles,
				queryTelemetrySamplesQuantiles,
				queryTelemetrySeriesQuantiles,
			),
			reg,
		)

		api.Register(router.WithPrefix("/api/v1"), tracer, logger, ins, logMiddleware)

		srv := httpserver.New(logger, reg, comp, httpProbe,
			httpserver.WithListen(httpBindAddr),
			httpserver.WithGracePeriod(httpGracePeriod),
			httpserver.WithTLSConfig(httpTLSConfig),
		)
		srv.Handle("/", router)

		g.Add(func() error {
			statusProber.Healthy()

			return srv.ListenAndServe()
		}, func(err error) {
			statusProber.NotReady(err)
			defer statusProber.NotHealthy(err)

			srv.Shutdown(err)
		})
	}
	// Start query (proxy) gRPC StoreAPI.
	{
		tlsCfg, err := tls.NewServerConfig(log.With(logger, "protocol", "gRPC"), grpcCert, grpcKey, grpcClientCA)
		if err != nil {
			return errors.Wrap(err, "setup gRPC server")
		}

		infoSrv := info.NewInfoServer(
			component.Query.String(),
			info.WithLabelSetFunc(func() []labelpb.ZLabelSet { return proxy.LabelSet() }),
			info.WithStoreInfoFunc(func() *infopb.StoreInfo {
				if httpProbe.IsReady() {
					mint, maxt := proxy.TimeRange()
					return &infopb.StoreInfo{
						MinTime:                      mint,
						MaxTime:                      maxt,
						SupportsSharding:             true,
						SupportsWithoutReplicaLabels: true,
					}
				}
				return nil
			}),
			info.WithExemplarsInfoFunc(),
			info.WithRulesInfoFunc(),
			info.WithMetricMetadataInfoFunc(),
			info.WithTargetsInfoFunc(),
			info.WithQueryAPIInfoFunc(),
		)

		grpcAPI := apiv1.NewGRPCAPI(time.Now, queryReplicaLabels, queryableCreator, queryEngine, lookbackDeltaCreator, instantDefaultMaxSourceResolution)
		storeServer := store.NewLimitedStoreServer(store.NewInstrumentedStoreServer(reg, proxy), reg, storeRateLimits)
		s := grpcserver.New(logger, reg, tracer, grpcLogOpts, tagOpts, comp, grpcProbe,
			grpcserver.WithServer(apiv1.RegisterQueryServer(grpcAPI)),
			grpcserver.WithServer(store.RegisterStoreServer(storeServer, logger)),
			grpcserver.WithServer(rules.RegisterRulesServer(rulesProxy)),
			grpcserver.WithServer(targets.RegisterTargetsServer(targetsProxy)),
			grpcserver.WithServer(metadata.RegisterMetadataServer(metadataProxy)),
			grpcserver.WithServer(exemplars.RegisterExemplarsServer(exemplarsProxy)),
			grpcserver.WithServer(info.RegisterInfoServer(infoSrv)),
			grpcserver.WithListen(grpcBindAddr),
			grpcserver.WithGracePeriod(grpcGracePeriod),
			grpcserver.WithTLSConfig(tlsCfg),
			grpcserver.WithMaxConnAge(grpcMaxConnAge),
		)

		g.Add(func() error {
			statusProber.Ready()
			return s.ListenAndServe()
		}, func(error) {
			statusProber.NotReady(err)
			s.Shutdown(err)
		})
	}

	level.Info(logger).Log("msg", "starting query node")
	return nil
}

func removeDuplicateEndpointSpecs(logger log.Logger, duplicatedStores prometheus.Counter, specs []*query.GRPCEndpointSpec) []*query.GRPCEndpointSpec {
	set := make(map[string]*query.GRPCEndpointSpec)
	for _, spec := range specs {
		addr := spec.Addr()
		if _, ok := set[addr]; ok {
			level.Warn(logger).Log("msg", "Duplicate store address is provided", "addr", addr)
			duplicatedStores.Inc()
		}
		set[addr] = spec
	}
	deduplicated := make([]*query.GRPCEndpointSpec, 0, len(set))
	for _, value := range set {
		deduplicated = append(deduplicated, value)
	}
	return deduplicated
}

// LookbackDeltaFactory creates from 1 to 3 lookback deltas depending on
// dynamicLookbackDelta and eo.LookbackDelta and returns a function
// that returns appropriate lookback delta for given maxSourceResolutionMillis.
func LookbackDeltaFactory(
	eo promql.EngineOpts,
	dynamicLookbackDelta bool,
) func(int64) time.Duration {
	resolutions := []int64{downsample.ResLevel0}
	if dynamicLookbackDelta {
		resolutions = []int64{downsample.ResLevel0, downsample.ResLevel1, downsample.ResLevel2}
	}
	var (
		lds = make([]time.Duration, len(resolutions))
		ld  = eo.LookbackDelta.Milliseconds()
	)

	lookbackDelta := eo.LookbackDelta
	for i, r := range resolutions {
		if ld < r {
			lookbackDelta = time.Duration(r) * time.Millisecond
		}

		lds[i] = lookbackDelta
	}
	return func(maxSourceResolutionMillis int64) time.Duration {
		for i := len(resolutions) - 1; i >= 1; i-- {
			left := resolutions[i-1]
			if resolutions[i-1] < ld {
				left = ld
			}
			if left < maxSourceResolutionMillis {
				return lds[i]
			}
		}
		return lds[0]
	}
}<|MERGE_RESOLUTION|>--- conflicted
+++ resolved
@@ -8,7 +8,6 @@
 	"fmt"
 	"math"
 	"net/http"
-	"os"
 	"strings"
 	"time"
 
@@ -30,11 +29,6 @@
 	"github.com/prometheus/prometheus/model/labels"
 	"github.com/prometheus/prometheus/promql"
 	v1 "github.com/prometheus/prometheus/web/api/v1"
-<<<<<<< HEAD
-	"google.golang.org/grpc"
-=======
->>>>>>> 97bf989c
-
 	"github.com/thanos-community/promql-engine/engine"
 	"github.com/thanos-community/promql-engine/logicalplan"
 
@@ -712,7 +706,6 @@
 		if queryMode == queryModeLocal {
 			queryEngine = engine.New(engine.Opts{EngineOpts: engineOpts, LogicalOptimizers: logicalOptimizers})
 		} else {
-<<<<<<< HEAD
 			remoteEngineEndpoints := query.NewRemoteEndpoints(logger, endpoints.GetQueryAPIClients, query.Opts{
 				AutoDownsample:        enableAutodownsampling,
 				ReplicaLabels:         queryReplicaLabels,
@@ -720,19 +713,6 @@
 				EnablePartialResponse: enableQueryPartialResponse,
 			})
 			queryEngine = engine.NewDistributedEngine(engine.Opts{EngineOpts: engineOpts}, remoteEngineEndpoints)
-=======
-			opts := engine.Opts{
-				DebugWriter:       os.Stdout,
-				EngineOpts:        engineOpts,
-				LogicalOptimizers: logicalOptimizers,
-			}
-			remoteEngineEndpoints := query.NewRemoteEndpoints(logger, endpoints.GetQueryAPIClients, query.Opts{
-				AutoDownsample: enableAutodownsampling,
-				ReplicaLabels:  queryReplicaLabels,
-				Timeout:        queryTimeout,
-			})
-			queryEngine = engine.NewDistributedEngine(opts, remoteEngineEndpoints)
->>>>>>> 97bf989c
 		}
 	default:
 		return errors.Errorf("unknown query.promql-engine type %v", promqlEngine)
