// Copyright (c) The Thanos Authors.
// Licensed under the Apache License 2.0.

package main

import (
	"context"
	"fmt"
	"math"
	"net/http"
	"strings"
	"time"

	extflag "github.com/efficientgo/tools/extkingpin"
	"google.golang.org/grpc"

	"github.com/go-kit/log"
	"github.com/go-kit/log/level"
	grpc_logging "github.com/grpc-ecosystem/go-grpc-middleware/v2/interceptors/logging"
	"github.com/grpc-ecosystem/go-grpc-middleware/v2/interceptors/tags"
	"github.com/oklog/run"
	"github.com/opentracing/opentracing-go"
	"github.com/pkg/errors"
	"github.com/prometheus/client_golang/prometheus"
	"github.com/prometheus/client_golang/prometheus/promauto"
	"github.com/prometheus/common/route"
	"github.com/prometheus/prometheus/discovery/file"
	"github.com/prometheus/prometheus/discovery/targetgroup"
	"github.com/prometheus/prometheus/model/labels"
	"github.com/prometheus/prometheus/promql"
	v1 "github.com/prometheus/prometheus/web/api/v1"
	"github.com/thanos-community/promql-engine/engine"
	"github.com/thanos-community/promql-engine/logicalplan"

	apiv1 "github.com/thanos-io/thanos/pkg/api/query"
	"github.com/thanos-io/thanos/pkg/block"
	"github.com/thanos-io/thanos/pkg/compact/downsample"
	"github.com/thanos-io/thanos/pkg/component"
	"github.com/thanos-io/thanos/pkg/discovery/cache"
	"github.com/thanos-io/thanos/pkg/discovery/dns"
	"github.com/thanos-io/thanos/pkg/exemplars"
	"github.com/thanos-io/thanos/pkg/extgrpc"
	"github.com/thanos-io/thanos/pkg/extgrpc/snappy"
	"github.com/thanos-io/thanos/pkg/extkingpin"
	"github.com/thanos-io/thanos/pkg/extprom"
	extpromhttp "github.com/thanos-io/thanos/pkg/extprom/http"
	"github.com/thanos-io/thanos/pkg/gate"
	"github.com/thanos-io/thanos/pkg/info"
	"github.com/thanos-io/thanos/pkg/info/infopb"
	"github.com/thanos-io/thanos/pkg/logging"
	"github.com/thanos-io/thanos/pkg/metadata"
	"github.com/thanos-io/thanos/pkg/prober"
	"github.com/thanos-io/thanos/pkg/query"
	"github.com/thanos-io/thanos/pkg/rules"
	"github.com/thanos-io/thanos/pkg/runutil"
	grpcserver "github.com/thanos-io/thanos/pkg/server/grpc"
	httpserver "github.com/thanos-io/thanos/pkg/server/http"
	"github.com/thanos-io/thanos/pkg/store"
	"github.com/thanos-io/thanos/pkg/store/labelpb"
	"github.com/thanos-io/thanos/pkg/targets"
	"github.com/thanos-io/thanos/pkg/tls"
	"github.com/thanos-io/thanos/pkg/ui"
)

const (
	promqlNegativeOffset = "promql-negative-offset"
	promqlAtModifier     = "promql-at-modifier"
	queryPushdown        = "query-pushdown"
)

type promqlEngineType string

const (
	promqlEnginePrometheus promqlEngineType = "prometheus"
	promqlEngineThanos     promqlEngineType = "thanos"
)

type queryMode string

const (
	queryModeLocal       queryMode = "local"
	queryModeDistributed queryMode = "distributed"
)

// registerQuery registers a query command.
func registerQuery(app *extkingpin.App) {
	comp := component.Query
	cmd := app.Command(comp.String(), "Query node exposing PromQL enabled Query API with data retrieved from multiple store nodes.")

	httpBindAddr, httpGracePeriod, httpTLSConfig := extkingpin.RegisterHTTPFlags(cmd)

	var grpcServerConfig grpcConfig
	grpcServerConfig.registerFlag(cmd)

	secure := cmd.Flag("grpc-client-tls-secure", "Use TLS when talking to the gRPC server").Default("false").Bool()
	skipVerify := cmd.Flag("grpc-client-tls-skip-verify", "Disable TLS certificate verification i.e self signed, signed by fake CA").Default("false").Bool()
	cert := cmd.Flag("grpc-client-tls-cert", "TLS Certificates to use to identify this client to the server").Default("").String()
	key := cmd.Flag("grpc-client-tls-key", "TLS Key for the client's certificate").Default("").String()
	caCert := cmd.Flag("grpc-client-tls-ca", "TLS CA Certificates to use to verify gRPC servers").Default("").String()
	serverName := cmd.Flag("grpc-client-server-name", "Server name to verify the hostname on the returned gRPC certificates. See https://tools.ietf.org/html/rfc4366#section-3.1").Default("").String()
	compressionOptions := strings.Join([]string{snappy.Name, compressionNone}, ", ")
	grpcCompression := cmd.Flag("grpc-compression", "Compression algorithm to use for gRPC requests to other clients. Must be one of: "+compressionOptions).Default(compressionNone).Enum(snappy.Name, compressionNone)

	webRoutePrefix := cmd.Flag("web.route-prefix", "Prefix for API and UI endpoints. This allows thanos UI to be served on a sub-path. Defaults to the value of --web.external-prefix. This option is analogous to --web.route-prefix of Prometheus.").Default("").String()
	webExternalPrefix := cmd.Flag("web.external-prefix", "Static prefix for all HTML links and redirect URLs in the UI query web interface. Actual endpoints are still served on / or the web.route-prefix. This allows thanos UI to be served behind a reverse proxy that strips a URL sub-path.").Default("").String()
	webPrefixHeaderName := cmd.Flag("web.prefix-header", "Name of HTTP request header used for dynamic prefixing of UI links and redirects. This option is ignored if web.external-prefix argument is set. Security risk: enable this option only if a reverse proxy in front of thanos is resetting the header. The --web.prefix-header=X-Forwarded-Prefix option can be useful, for example, if Thanos UI is served via Traefik reverse proxy with PathPrefixStrip option enabled, which sends the stripped prefix value in X-Forwarded-Prefix header. This allows thanos UI to be served on a sub-path.").Default("").String()
	webDisableCORS := cmd.Flag("web.disable-cors", "Whether to disable CORS headers to be set by Thanos. By default Thanos sets CORS headers to be allowed by all.").Default("false").Bool()

	reqLogDecision := cmd.Flag("log.request.decision", "Deprecation Warning - This flag would be soon deprecated, and replaced with `request.logging-config`. Request Logging for logging the start and end of requests. By default this flag is disabled. LogFinishCall: Logs the finish call of the requests. LogStartAndFinishCall: Logs the start and finish call of the requests. NoLogCall: Disable request logging.").Default("").Enum("NoLogCall", "LogFinishCall", "LogStartAndFinishCall", "")

	queryTimeout := extkingpin.ModelDuration(cmd.Flag("query.timeout", "Maximum time to process query by query node.").
		Default("2m"))

	promqlEngine := cmd.Flag("query.promql-engine", "PromQL engine to use.").Default(string(promqlEnginePrometheus)).
		Enum(string(promqlEnginePrometheus), string(promqlEngineThanos))
	enableThanosPromQLEngOptimizer := cmd.Flag("query.enable-thanos-promql-engine-optimizer", "Enable query optimizer for Thanos PromQL engine ").Default("true").Bool()

	promqlQueryMode := cmd.Flag("query.mode", "PromQL query mode. One of: local, distributed.").
		Hidden().
		Default(string(queryModeLocal)).
		Enum(string(queryModeLocal), string(queryModeDistributed))

	maxConcurrentQueries := cmd.Flag("query.max-concurrent", "Maximum number of queries processed concurrently by query node.").
		Default("20").Int()

	lookbackDelta := cmd.Flag("query.lookback-delta", "The maximum lookback duration for retrieving metrics during expression evaluations. PromQL always evaluates the query for the certain timestamp (query range timestamps are deduced by step). Since scrape intervals might be different, PromQL looks back for given amount of time to get latest sample. If it exceeds the maximum lookback delta it assumes series is stale and returns none (a gap). This is why lookback delta should be set to at least 2 times of the slowest scrape interval. If unset it will use the promql default of 5m.").Duration()
	dynamicLookbackDelta := cmd.Flag("query.dynamic-lookback-delta", "Allow for larger lookback duration for queries based on resolution.").Hidden().Default("true").Bool()

	maxConcurrentSelects := cmd.Flag("query.max-concurrent-select", "Maximum number of select requests made concurrently per a query.").
		Default("4").Int()

	queryConnMetricLabels := cmd.Flag("query.conn-metric.label", "Optional selection of query connection metric labels to be collected from endpoint set").
		Default(string(query.ExternalLabels), string(query.StoreType)).
		Enums(string(query.ExternalLabels), string(query.StoreType))

	queryReplicaLabels := cmd.Flag("query.replica-label", "Labels to treat as a replica indicator along which data is deduplicated. Still you will be able to query without deduplication using 'dedup=false' parameter. Data includes time series, recording rules, and alerting rules.").
		Strings()

	instantDefaultMaxSourceResolution := extkingpin.ModelDuration(cmd.Flag("query.instant.default.max_source_resolution", "default value for max_source_resolution for instant queries. If not set, defaults to 0s only taking raw resolution into account. 1h can be a good value if you use instant queries over time ranges that incorporate times outside of your raw-retention.").Default("0s").Hidden())

	defaultMetadataTimeRange := cmd.Flag("query.metadata.default-time-range", "The default metadata time range duration for retrieving labels through Labels and Series API when the range parameters are not specified. The zero value means range covers the time since the beginning.").Default("0s").Duration()

	selectorLabels := cmd.Flag("selector-label", "Query selector labels that will be exposed in info endpoint (repeated).").
		PlaceHolder("<name>=\"<value>\"").Strings()

	endpoints := extkingpin.Addrs(cmd.Flag("endpoint", "Addresses of statically configured Thanos API servers (repeatable). The scheme may be prefixed with 'dns+' or 'dnssrv+' to detect Thanos API servers through respective DNS lookups.").
		PlaceHolder("<endpoint>"))

	endpointGroups := extkingpin.Addrs(cmd.Flag("endpoint-group", "Experimental: DNS name of statically configured Thanos API server groups (repeatable). Targets resolved from the DNS name will be queried in a round-robin, instead of a fanout manner. This flag should be used when connecting a Thanos Query to HA groups of Thanos components.").
		PlaceHolder("<endpoint-group>"))

	stores := extkingpin.Addrs(cmd.Flag("store", "Deprecation Warning - This flag is deprecated and replaced with `endpoint`. Addresses of statically configured store API servers (repeatable). The scheme may be prefixed with 'dns+' or 'dnssrv+' to detect store API servers through respective DNS lookups.").
		PlaceHolder("<store>"))

	// TODO(bwplotka): Hidden because we plan to extract discovery to separate API: https://github.com/thanos-io/thanos/issues/2600.
	ruleEndpoints := extkingpin.Addrs(cmd.Flag("rule", "Deprecation Warning - This flag is deprecated and replaced with `endpoint`. Experimental: Addresses of statically configured rules API servers (repeatable). The scheme may be prefixed with 'dns+' or 'dnssrv+' to detect rule API servers through respective DNS lookups.").
		Hidden().PlaceHolder("<rule>"))

	metadataEndpoints := extkingpin.Addrs(cmd.Flag("metadata", "Deprecation Warning - This flag is deprecated and replaced with `endpoint`. Experimental: Addresses of statically configured metadata API servers (repeatable). The scheme may be prefixed with 'dns+' or 'dnssrv+' to detect metadata API servers through respective DNS lookups.").
		Hidden().PlaceHolder("<metadata>"))

	exemplarEndpoints := extkingpin.Addrs(cmd.Flag("exemplar", "Deprecation Warning - This flag is deprecated and replaced with `endpoint`. Experimental: Addresses of statically configured exemplars API servers (repeatable). The scheme may be prefixed with 'dns+' or 'dnssrv+' to detect exemplars API servers through respective DNS lookups.").
		Hidden().PlaceHolder("<exemplar>"))

	// TODO(atunik): Hidden because we plan to extract discovery to separate API: https://github.com/thanos-io/thanos/issues/2600.
	targetEndpoints := extkingpin.Addrs(cmd.Flag("target", "Deprecation Warning - This flag is deprecated and replaced with `endpoint`. Experimental: Addresses of statically configured target API servers (repeatable). The scheme may be prefixed with 'dns+' or 'dnssrv+' to detect target API servers through respective DNS lookups.").
		Hidden().PlaceHolder("<target>"))

	strictStores := cmd.Flag("store-strict", "Deprecation Warning - This flag is deprecated and replaced with `endpoint-strict`. Addresses of only statically configured store API servers that are always used, even if the health check fails. Useful if you have a caching layer on top.").
		PlaceHolder("<staticstore>").Strings()

	strictEndpoints := cmd.Flag("endpoint-strict", "Addresses of only statically configured Thanos API servers that are always used, even if the health check fails. Useful if you have a caching layer on top.").
		PlaceHolder("<staticendpoint>").Strings()

	strictEndpointGroups := extkingpin.Addrs(cmd.Flag("endpoint-group-strict", "Experimental: DNS name of statically configured Thanos API server groups (repeatable) that are always used, even if the health check fails.").
		PlaceHolder("<endpoint-group-strict>"))

	fileSDFiles := cmd.Flag("store.sd-files", "Path to files that contain addresses of store API servers. The path can be a glob pattern (repeatable).").
		PlaceHolder("<path>").Strings()

	fileSDInterval := extkingpin.ModelDuration(cmd.Flag("store.sd-interval", "Refresh interval to re-read file SD files. It is used as a resync fallback.").
		Default("5m"))

	// TODO(bwplotka): Grab this from TTL at some point.
	dnsSDInterval := extkingpin.ModelDuration(cmd.Flag("store.sd-dns-interval", "Interval between DNS resolutions.").
		Default("30s"))

	dnsSDResolver := cmd.Flag("store.sd-dns-resolver", fmt.Sprintf("Resolver to use. Possible options: [%s, %s]", dns.GolangResolverType, dns.MiekgdnsResolverType)).
		Default(string(dns.MiekgdnsResolverType)).Hidden().String()

	unhealthyStoreTimeout := extkingpin.ModelDuration(cmd.Flag("store.unhealthy-timeout", "Timeout before an unhealthy store is cleaned from the store UI page.").Default("5m"))

	endpointInfoTimeout := extkingpin.ModelDuration(cmd.Flag("endpoint.info-timeout", "Timeout of gRPC Info requests.").Default("5s").Hidden())

	enableAutodownsampling := cmd.Flag("query.auto-downsampling", "Enable automatic adjustment (step / 5) to what source of data should be used in store gateways if no max_source_resolution param is specified.").
		Default("false").Bool()

	enableQueryPartialResponse := cmd.Flag("query.partial-response", "Enable partial response for queries if no partial_response param is specified. --no-query.partial-response for disabling.").
		Default("true").Bool()

	enableRulePartialResponse := cmd.Flag("rule.partial-response", "Enable partial response for rules endpoint. --no-rule.partial-response for disabling.").
		Hidden().Default("true").Bool()

	enableTargetPartialResponse := cmd.Flag("target.partial-response", "Enable partial response for targets endpoint. --no-target.partial-response for disabling.").
		Hidden().Default("true").Bool()

	enableMetricMetadataPartialResponse := cmd.Flag("metric-metadata.partial-response", "Enable partial response for metric metadata endpoint. --no-metric-metadata.partial-response for disabling.").
		Hidden().Default("true").Bool()

	activeQueryDir := cmd.Flag("query.active-query-path", "Directory to log currently active queries in the queries.active file.").Default("").String()

	featureList := cmd.Flag("enable-feature", "Comma separated experimental feature names to enable.The current list of features is "+queryPushdown+".").Default("").Strings()

	enableExemplarPartialResponse := cmd.Flag("exemplar.partial-response", "Enable partial response for exemplar endpoint. --no-exemplar.partial-response for disabling.").
		Hidden().Default("true").Bool()

	defaultEvaluationInterval := extkingpin.ModelDuration(cmd.Flag("query.default-evaluation-interval", "Set default evaluation interval for sub queries.").Default("1m"))

	defaultRangeQueryStep := extkingpin.ModelDuration(cmd.Flag("query.default-step", "Set default step for range queries. Default step is only used when step is not set in UI. In such cases, Thanos UI will use default step to calculate resolution (resolution = max(rangeSeconds / 250, defaultStep)). This will not work from Grafana, but Grafana has __step variable which can be used.").
		Default("1s"))

	storeResponseTimeout := extkingpin.ModelDuration(cmd.Flag("store.response-timeout", "If a Store doesn't send any data in this specified duration then a Store will be ignored and partial data will be returned if it's enabled. 0 disables timeout.").Default("0ms"))
	reqLogConfig := extkingpin.RegisterRequestLoggingFlags(cmd)

	alertQueryURL := cmd.Flag("alert.query-url", "The external Thanos Query URL that would be set in all alerts 'Source' field.").String()
	grpcProxyStrategy := cmd.Flag("grpc.proxy-strategy", "Strategy to use when proxying Series requests to leaf nodes. Hidden and only used for testing, will be removed after lazy becomes the default.").Default(string(store.EagerRetrieval)).Hidden().Enum(string(store.EagerRetrieval), string(store.LazyRetrieval))

	queryTelemetryDurationQuantiles := cmd.Flag("query.telemetry.request-duration-seconds-quantiles", "The quantiles for exporting metrics about the request duration quantiles.").Default("0.1", "0.25", "0.75", "1.25", "1.75", "2.5", "3", "5", "10").Float64List()
	queryTelemetrySamplesQuantiles := cmd.Flag("query.telemetry.request-samples-quantiles", "The quantiles for exporting metrics about the samples count quantiles.").Default("100", "1000", "10000", "100000", "1000000").Int64List()
	queryTelemetrySeriesQuantiles := cmd.Flag("query.telemetry.request-series-seconds-quantiles", "The quantiles for exporting metrics about the series count quantiles.").Default("10", "100", "1000", "10000", "100000").Int64List()

	storeSelectorRelabelConf := *extkingpin.RegisterSelectorRelabelFlags(cmd)

	var storeRateLimits store.SeriesSelectLimits
	storeRateLimits.RegisterFlags(cmd)

	cmd.Setup(func(g *run.Group, logger log.Logger, reg *prometheus.Registry, tracer opentracing.Tracer, _ <-chan struct{}, debugLogging bool) error {
		selectorLset, err := parseFlagLabels(*selectorLabels)
		if err != nil {
			return errors.Wrap(err, "parse federation labels")
		}

		var enableQueryPushdown bool
		for _, feature := range *featureList {
			if feature == queryPushdown {
				enableQueryPushdown = true
			}
			if feature == promqlAtModifier {
				level.Warn(logger).Log("msg", "This option for --enable-feature is now permanently enabled and therefore a no-op.", "option", promqlAtModifier)
			}
			if feature == promqlNegativeOffset {
				level.Warn(logger).Log("msg", "This option for --enable-feature is now permanently enabled and therefore a no-op.", "option", promqlNegativeOffset)
			}
		}

		httpLogOpts, err := logging.ParseHTTPOptions(*reqLogDecision, reqLogConfig)
		if err != nil {
			return errors.Wrap(err, "error while parsing config for request logging")
		}

		tagOpts, grpcLogOpts, err := logging.ParsegRPCOptions(*reqLogDecision, reqLogConfig)
		if err != nil {
			return errors.Wrap(err, "error while parsing config for request logging")
		}

		var fileSD *file.Discovery
		if len(*fileSDFiles) > 0 {
			conf := &file.SDConfig{
				Files:           *fileSDFiles,
				RefreshInterval: *fileSDInterval,
			}
			fileSD = file.NewDiscovery(conf, logger)
		}

		if *webRoutePrefix == "" {
			*webRoutePrefix = *webExternalPrefix
		}

		if *webRoutePrefix != *webExternalPrefix {
			level.Warn(logger).Log("msg", "different values for --web.route-prefix and --web.external-prefix detected, web UI may not work without a reverse-proxy.")
		}

		return runQuery(
			g,
			logger,
			debugLogging,
			reg,
			tracer,
			httpLogOpts,
			grpcLogOpts,
			tagOpts,
			grpcServerConfig,
			*grpcCompression,
			*secure,
			*skipVerify,
			*cert,
			*key,
			*caCert,
			*serverName,
			*httpBindAddr,
			*httpTLSConfig,
			time.Duration(*httpGracePeriod),
			*webRoutePrefix,
			*webExternalPrefix,
			*webPrefixHeaderName,
			*maxConcurrentQueries,
			*maxConcurrentSelects,
			time.Duration(*defaultRangeQueryStep),
			time.Duration(*queryTimeout),
			*lookbackDelta,
			*dynamicLookbackDelta,
			time.Duration(*defaultEvaluationInterval),
			time.Duration(*storeResponseTimeout),
			*queryConnMetricLabels,
			*queryReplicaLabels,
			selectorLset,
			getFlagsMap(cmd.Flags()),
			*endpoints,
			*endpointGroups,
			*stores,
			*ruleEndpoints,
			*targetEndpoints,
			*metadataEndpoints,
			*exemplarEndpoints,
			*enableAutodownsampling,
			*enableQueryPartialResponse,
			*enableRulePartialResponse,
			*enableTargetPartialResponse,
			*enableMetricMetadataPartialResponse,
			*enableExemplarPartialResponse,
			*activeQueryDir,
			fileSD,
			time.Duration(*dnsSDInterval),
			*dnsSDResolver,
			time.Duration(*unhealthyStoreTimeout),
			time.Duration(*endpointInfoTimeout),
			time.Duration(*instantDefaultMaxSourceResolution),
			*defaultMetadataTimeRange,
			*strictStores,
			*strictEndpoints,
			*strictEndpointGroups,
			*webDisableCORS,
			enableQueryPushdown,
			*alertQueryURL,
			*grpcProxyStrategy,
			component.Query,
			*queryTelemetryDurationQuantiles,
			*queryTelemetrySamplesQuantiles,
			*queryTelemetrySeriesQuantiles,
			promqlEngineType(*promqlEngine),
			*enableThanosPromQLEngOptimizer,
			storeRateLimits,
			storeSelectorRelabelConf,
			queryMode(*promqlQueryMode),
		)
	})
}

// runQuery starts a server that exposes PromQL Query API. It is responsible for querying configured
// store nodes, merging and duplicating the data to satisfy user query.
func runQuery(
	g *run.Group,
	logger log.Logger,
	debugLogging bool,
	reg *prometheus.Registry,
	tracer opentracing.Tracer,
	httpLogOpts []logging.Option,
	grpcLogOpts []grpc_logging.Option,
	tagOpts []tags.Option,
	grpcServerConfig grpcConfig,
	grpcCompression string,
	secure bool,
	skipVerify bool,
	cert string,
	key string,
	caCert string,
	serverName string,
	httpBindAddr string,
	httpTLSConfig string,
	httpGracePeriod time.Duration,
	webRoutePrefix string,
	webExternalPrefix string,
	webPrefixHeaderName string,
	maxConcurrentQueries int,
	maxConcurrentSelects int,
	defaultRangeQueryStep time.Duration,
	queryTimeout time.Duration,
	lookbackDelta time.Duration,
	dynamicLookbackDelta bool,
	defaultEvaluationInterval time.Duration,
	storeResponseTimeout time.Duration,
	queryConnMetricLabels []string,
	queryReplicaLabels []string,
	selectorLset labels.Labels,
	flagsMap map[string]string,
	endpointAddrs []string,
	endpointGroupAddrs []string,
	storeAddrs []string,
	ruleAddrs []string,
	targetAddrs []string,
	metadataAddrs []string,
	exemplarAddrs []string,
	enableAutodownsampling bool,
	enableQueryPartialResponse bool,
	enableRulePartialResponse bool,
	enableTargetPartialResponse bool,
	enableMetricMetadataPartialResponse bool,
	enableExemplarPartialResponse bool,
	activeQueryDir string,
	fileSD *file.Discovery,
	dnsSDInterval time.Duration,
	dnsSDResolver string,
	unhealthyStoreTimeout time.Duration,
	endpointInfoTimeout time.Duration,
	instantDefaultMaxSourceResolution time.Duration,
	defaultMetadataTimeRange time.Duration,
	strictStores []string,
	strictEndpoints []string,
	strictEndpointGroups []string,
	disableCORS bool,
	enableQueryPushdown bool,
	alertQueryURL string,
	grpcProxyStrategy string,
	comp component.Component,
	queryTelemetryDurationQuantiles []float64,
	queryTelemetrySamplesQuantiles []int64,
	queryTelemetrySeriesQuantiles []int64,
	promqlEngine promqlEngineType,
	enableThanosPromQLEngOptimizer bool,
	storeRateLimits store.SeriesSelectLimits,
	storeSelectorRelabelConf extflag.PathOrContent,
	queryMode queryMode,
) error {
	if alertQueryURL == "" {
		lastColon := strings.LastIndex(httpBindAddr, ":")
		if lastColon != -1 {
			alertQueryURL = fmt.Sprintf("http://localhost:%s", httpBindAddr[lastColon+1:])
		}
		// NOTE(GiedriusS): default is set in config.ts.
	}
	// TODO(bplotka in PR #513 review): Move arguments into struct.
	duplicatedStores := promauto.With(reg).NewCounter(prometheus.CounterOpts{
		Name: "thanos_query_duplicated_store_addresses_total",
		Help: "The number of times a duplicated store addresses is detected from the different configs in query",
	})

	dialOpts, err := extgrpc.StoreClientGRPCOpts(logger, reg, tracer, secure, skipVerify, cert, key, caCert, serverName)
	if err != nil {
		return errors.Wrap(err, "building gRPC client")
	}
	if grpcCompression != compressionNone {
		dialOpts = append(dialOpts, grpc.WithDefaultCallOptions(grpc.UseCompressor(grpcCompression)))
	}

	fileSDCache := cache.New()
	dnsStoreProvider := dns.NewProvider(
		logger,
		extprom.WrapRegistererWithPrefix("thanos_query_store_apis_", reg),
		dns.ResolverType(dnsSDResolver),
	)

	for _, store := range strictStores {
		if dns.IsDynamicNode(store) {
			return errors.Errorf("%s is a dynamically specified store i.e. it uses SD and that is not permitted under strict mode. Use --store for this", store)
		}
	}

	for _, endpoint := range strictEndpoints {
		if dns.IsDynamicNode(endpoint) {
			return errors.Errorf("%s is a dynamically specified endpoint i.e. it uses SD and that is not permitted under strict mode. Use --endpoint for this", endpoint)
		}
	}

	dnsEndpointProvider := dns.NewProvider(
		logger,
		extprom.WrapRegistererWithPrefix("thanos_query_endpoints_", reg),
		dns.ResolverType(dnsSDResolver),
	)

	dnsRuleProvider := dns.NewProvider(
		logger,
		extprom.WrapRegistererWithPrefix("thanos_query_rule_apis_", reg),
		dns.ResolverType(dnsSDResolver),
	)

	dnsTargetProvider := dns.NewProvider(
		logger,
		extprom.WrapRegistererWithPrefix("thanos_query_target_apis_", reg),
		dns.ResolverType(dnsSDResolver),
	)

	dnsMetadataProvider := dns.NewProvider(
		logger,
		extprom.WrapRegistererWithPrefix("thanos_query_metadata_apis_", reg),
		dns.ResolverType(dnsSDResolver),
	)

	dnsExemplarProvider := dns.NewProvider(
		logger,
		extprom.WrapRegistererWithPrefix("thanos_query_exemplar_apis_", reg),
		dns.ResolverType(dnsSDResolver),
	)
	relabelContentYaml, err := storeSelectorRelabelConf.Content()
	if err != nil {
		return errors.Wrap(err, "get content of relabel configuration")
	}

<<<<<<< HEAD
	relabelConfig, err := block.ParseRelabelConfig(relabelContentYaml, store.SupportedRelabelActions)
	if err != nil {
		return err
	}
=======
	options := []store.ProxyStoreOption{}
	if debugLogging {
		options = append(options, store.WithProxyStoreDebugLogging())
	}

>>>>>>> 01c5e05c
	var (
		endpoints = query.NewEndpointSet(
			time.Now,
			logger,
			reg,
			func() (specs []*query.GRPCEndpointSpec) {
				// Add strict & static nodes.
				for _, addr := range strictStores {
					specs = append(specs, query.NewGRPCEndpointSpec(addr, true))
				}

				for _, addr := range strictEndpoints {
					specs = append(specs, query.NewGRPCEndpointSpec(addr, true))
				}

				for _, dnsProvider := range []*dns.Provider{
					dnsStoreProvider,
					dnsRuleProvider,
					dnsExemplarProvider,
					dnsMetadataProvider,
					dnsTargetProvider,
					dnsEndpointProvider,
				} {
					var tmpSpecs []*query.GRPCEndpointSpec

					for _, addr := range dnsProvider.Addresses() {
						tmpSpecs = append(tmpSpecs, query.NewGRPCEndpointSpec(addr, false))
					}
					tmpSpecs = removeDuplicateEndpointSpecs(logger, duplicatedStores, tmpSpecs)
					specs = append(specs, tmpSpecs...)
				}

				for _, eg := range endpointGroupAddrs {
					addr := fmt.Sprintf("dns:///%s", eg)
					spec := query.NewGRPCEndpointSpec(addr, false, extgrpc.EndpointGroupGRPCOpts()...)
					specs = append(specs, spec)
				}

				for _, eg := range strictEndpointGroups {
					addr := fmt.Sprintf("dns:///%s", eg)
					spec := query.NewGRPCEndpointSpec(addr, true, extgrpc.EndpointGroupGRPCOpts()...)
					specs = append(specs, spec)
				}

				return specs
			},
			dialOpts,
			unhealthyStoreTimeout,
			endpointInfoTimeout,
			queryConnMetricLabels...,
		)
<<<<<<< HEAD
		proxy            = store.NewProxyStore(logger, reg, endpoints.GetStoreClients, component.Query, selectorLset, storeResponseTimeout, store.RetrievalStrategy(grpcProxyStrategy), relabelConfig)
=======
		proxy            = store.NewProxyStore(logger, reg, endpoints.GetStoreClients, component.Query, selectorLset, storeResponseTimeout, store.RetrievalStrategy(grpcProxyStrategy), options...)
>>>>>>> 01c5e05c
		rulesProxy       = rules.NewProxy(logger, endpoints.GetRulesClients)
		targetsProxy     = targets.NewProxy(logger, endpoints.GetTargetsClients)
		metadataProxy    = metadata.NewProxy(logger, endpoints.GetMetricMetadataClients)
		exemplarsProxy   = exemplars.NewProxy(logger, endpoints.GetExemplarsStores, selectorLset)
		queryableCreator = query.NewQueryableCreator(
			logger,
			extprom.WrapRegistererWithPrefix("thanos_query_", reg),
			proxy,
			maxConcurrentSelects,
			queryTimeout,
		)
	)

	// Periodically update the store set with the addresses we see in our cluster.
	{
		ctx, cancel := context.WithCancel(context.Background())
		g.Add(func() error {
			return runutil.Repeat(5*time.Second, ctx.Done(), func() error {
				endpoints.Update(ctx)
				return nil
			})
		}, func(error) {
			cancel()
			endpoints.Close()
		})
	}

	// Run File Service Discovery and update the store set when the files are modified.
	if fileSD != nil {
		var fileSDUpdates chan []*targetgroup.Group
		ctxRun, cancelRun := context.WithCancel(context.Background())

		fileSDUpdates = make(chan []*targetgroup.Group)

		g.Add(func() error {
			fileSD.Run(ctxRun, fileSDUpdates)
			return nil
		}, func(error) {
			cancelRun()
		})

		ctxUpdate, cancelUpdate := context.WithCancel(context.Background())
		g.Add(func() error {
			for {
				select {
				case update := <-fileSDUpdates:
					// Discoverers sometimes send nil updates so need to check for it to avoid panics.
					if update == nil {
						continue
					}
					fileSDCache.Update(update)
					endpoints.Update(ctxUpdate)

					if err := dnsStoreProvider.Resolve(ctxUpdate, append(fileSDCache.Addresses(), storeAddrs...)); err != nil {
						level.Error(logger).Log("msg", "failed to resolve addresses for storeAPIs", "err", err)
					}

					// Rules apis do not support file service discovery as of now.
				case <-ctxUpdate.Done():
					return nil
				}
			}
		}, func(error) {
			cancelUpdate()
		})
	}
	// Periodically update the addresses from static flags and file SD by resolving them using DNS SD if necessary.
	{
		ctx, cancel := context.WithCancel(context.Background())
		g.Add(func() error {
			return runutil.Repeat(dnsSDInterval, ctx.Done(), func() error {
				resolveCtx, resolveCancel := context.WithTimeout(ctx, dnsSDInterval)
				defer resolveCancel()
				if err := dnsStoreProvider.Resolve(resolveCtx, append(fileSDCache.Addresses(), storeAddrs...)); err != nil {
					level.Error(logger).Log("msg", "failed to resolve addresses for storeAPIs", "err", err)
				}
				if err := dnsRuleProvider.Resolve(resolveCtx, ruleAddrs); err != nil {
					level.Error(logger).Log("msg", "failed to resolve addresses for rulesAPIs", "err", err)
				}
				if err := dnsTargetProvider.Resolve(ctx, targetAddrs); err != nil {
					level.Error(logger).Log("msg", "failed to resolve addresses for targetsAPIs", "err", err)
				}
				if err := dnsMetadataProvider.Resolve(resolveCtx, metadataAddrs); err != nil {
					level.Error(logger).Log("msg", "failed to resolve addresses for metadataAPIs", "err", err)
				}
				if err := dnsExemplarProvider.Resolve(resolveCtx, exemplarAddrs); err != nil {
					level.Error(logger).Log("msg", "failed to resolve addresses for exemplarsAPI", "err", err)
				}
				if err := dnsEndpointProvider.Resolve(resolveCtx, endpointAddrs); err != nil {
					level.Error(logger).Log("msg", "failed to resolve addresses passed using endpoint flag", "err", err)

				}
				return nil
			})
		}, func(error) {
			cancel()
		})
	}

	grpcProbe := prober.NewGRPC()
	httpProbe := prober.NewHTTP()
	statusProber := prober.Combine(
		httpProbe,
		grpcProbe,
		prober.NewInstrumentation(comp, logger, extprom.WrapRegistererWithPrefix("thanos_", reg)),
	)

	engineOpts := promql.EngineOpts{
		Logger: logger,
		Reg:    reg,
		// TODO(bwplotka): Expose this as a flag: https://github.com/thanos-io/thanos/issues/703.
		MaxSamples:    math.MaxInt32,
		Timeout:       queryTimeout,
		LookbackDelta: lookbackDelta,
		NoStepSubqueryIntervalFn: func(int64) int64 {
			return defaultEvaluationInterval.Milliseconds()
		},
		EnableNegativeOffset: true,
		EnableAtModifier:     true,
	}

	logicalOptimizers := logicalplan.NoOptimizers
	if enableThanosPromQLEngOptimizer {
		logicalOptimizers = logicalplan.DefaultOptimizers
	}
	// An active query tracker will be added only if the user specifies a non-default path.
	// Otherwise, the nil active query tracker from existing engine options will be used.
	if activeQueryDir != "" {
		engineOpts.ActiveQueryTracker = promql.NewActiveQueryTracker(activeQueryDir, maxConcurrentQueries, logger)
	}

	var queryEngine v1.QueryEngine
	switch promqlEngine {
	case promqlEnginePrometheus:
		queryEngine = promql.NewEngine(engineOpts)
	case promqlEngineThanos:
		if queryMode == queryModeLocal {
			queryEngine = engine.New(engine.Opts{EngineOpts: engineOpts, EnableXFunctions: true, LogicalOptimizers: logicalOptimizers})
		} else {
			remoteEngineEndpoints := query.NewRemoteEndpoints(logger, endpoints.GetQueryAPIClients, query.Opts{
				AutoDownsample:        enableAutodownsampling,
				ReplicaLabels:         queryReplicaLabels,
				Timeout:               queryTimeout,
				EnablePartialResponse: enableQueryPartialResponse,
			})
			queryEngine = engine.NewDistributedEngine(engine.Opts{EngineOpts: engineOpts, EnableXFunctions: true}, remoteEngineEndpoints)
		}
	default:
		return errors.Errorf("unknown query.promql-engine type %v", promqlEngine)
	}

	lookbackDeltaCreator := LookbackDeltaFactory(engineOpts, dynamicLookbackDelta)

	// Start query API + UI HTTP server.
	{
		router := route.New()

		// RoutePrefix must always start with '/'.
		webRoutePrefix = "/" + strings.Trim(webRoutePrefix, "/")

		// Redirect from / to /webRoutePrefix.
		if webRoutePrefix != "/" {
			router.Get("/", func(w http.ResponseWriter, r *http.Request) {
				http.Redirect(w, r, webRoutePrefix+"/graph", http.StatusFound)
			})
			router.Get(webRoutePrefix, func(w http.ResponseWriter, r *http.Request) {
				http.Redirect(w, r, webRoutePrefix+"/graph", http.StatusFound)
			})
			router = router.WithPrefix(webRoutePrefix)
		}

		// Configure Request Logging for HTTP calls.
		logMiddleware := logging.NewHTTPServerMiddleware(logger, httpLogOpts...)

		ins := extpromhttp.NewInstrumentationMiddleware(reg, nil)
		// TODO(bplotka in PR #513 review): pass all flags, not only the flags needed by prefix rewriting.
		ui.NewQueryUI(logger, endpoints, webExternalPrefix, webPrefixHeaderName, alertQueryURL).Register(router, ins)

		api := apiv1.NewQueryAPI(
			logger,
			endpoints.GetEndpointStatus,
			queryEngine,
			lookbackDeltaCreator,
			queryableCreator,
			// NOTE: Will share the same replica label as the query for now.
			rules.NewGRPCClientWithDedup(rulesProxy, queryReplicaLabels),
			targets.NewGRPCClientWithDedup(targetsProxy, queryReplicaLabels),
			metadata.NewGRPCClient(metadataProxy),
			exemplars.NewGRPCClientWithDedup(exemplarsProxy, queryReplicaLabels),
			enableAutodownsampling,
			enableQueryPartialResponse,
			enableRulePartialResponse,
			enableTargetPartialResponse,
			enableMetricMetadataPartialResponse,
			enableExemplarPartialResponse,
			enableQueryPushdown,
			queryReplicaLabels,
			flagsMap,
			defaultRangeQueryStep,
			instantDefaultMaxSourceResolution,
			defaultMetadataTimeRange,
			disableCORS,
			gate.New(
				extprom.WrapRegistererWithPrefix("thanos_query_concurrent_", reg),
				maxConcurrentQueries,
				gate.Queries,
			),
			store.NewSeriesStatsAggregator(
				reg,
				queryTelemetryDurationQuantiles,
				queryTelemetrySamplesQuantiles,
				queryTelemetrySeriesQuantiles,
			),
			reg,
		)

		api.Register(router.WithPrefix("/api/v1"), tracer, logger, ins, logMiddleware)

		srv := httpserver.New(logger, reg, comp, httpProbe,
			httpserver.WithListen(httpBindAddr),
			httpserver.WithGracePeriod(httpGracePeriod),
			httpserver.WithTLSConfig(httpTLSConfig),
		)
		srv.Handle("/", router)

		g.Add(func() error {
			statusProber.Healthy()

			return srv.ListenAndServe()
		}, func(err error) {
			statusProber.NotReady(err)
			defer statusProber.NotHealthy(err)

			srv.Shutdown(err)
		})
	}
	// Start query (proxy) gRPC StoreAPI.
	{
		tlsCfg, err := tls.NewServerConfig(log.With(logger, "protocol", "gRPC"), grpcServerConfig.tlsSrvCert, grpcServerConfig.tlsSrvKey, grpcServerConfig.tlsSrvClientCA)
		if err != nil {
			return errors.Wrap(err, "setup gRPC server")
		}

		infoSrv := info.NewInfoServer(
			component.Query.String(),
			info.WithLabelSetFunc(func() []labelpb.ZLabelSet { return proxy.LabelSet() }),
			info.WithStoreInfoFunc(func() *infopb.StoreInfo {
				if httpProbe.IsReady() {
					mint, maxt := proxy.TimeRange()
					return &infopb.StoreInfo{
						MinTime:                      mint,
						MaxTime:                      maxt,
						GuaranteedMinTime:            proxy.GuaranteedMinTime(),
						SupportsSharding:             true,
						SupportsWithoutReplicaLabels: true,
					}
				}
				return nil
			}),
			info.WithExemplarsInfoFunc(),
			info.WithRulesInfoFunc(),
			info.WithMetricMetadataInfoFunc(),
			info.WithTargetsInfoFunc(),
			info.WithQueryAPIInfoFunc(),
		)

		grpcAPI := apiv1.NewGRPCAPI(time.Now, queryReplicaLabels, queryableCreator, queryEngine, lookbackDeltaCreator, instantDefaultMaxSourceResolution)
		storeServer := store.NewLimitedStoreServer(store.NewInstrumentedStoreServer(reg, proxy), reg, storeRateLimits)
		s := grpcserver.New(logger, reg, tracer, grpcLogOpts, tagOpts, comp, grpcProbe,
			grpcserver.WithServer(apiv1.RegisterQueryServer(grpcAPI)),
			grpcserver.WithServer(store.RegisterStoreServer(storeServer, logger)),
			grpcserver.WithServer(rules.RegisterRulesServer(rulesProxy)),
			grpcserver.WithServer(targets.RegisterTargetsServer(targetsProxy)),
			grpcserver.WithServer(metadata.RegisterMetadataServer(metadataProxy)),
			grpcserver.WithServer(exemplars.RegisterExemplarsServer(exemplarsProxy)),
			grpcserver.WithServer(info.RegisterInfoServer(infoSrv)),
			grpcserver.WithListen(grpcServerConfig.bindAddress),
			grpcserver.WithGracePeriod(grpcServerConfig.gracePeriod),
			grpcserver.WithMaxConnAge(grpcServerConfig.maxConnectionAge),
			grpcserver.WithTLSConfig(tlsCfg),
		)

		g.Add(func() error {
			statusProber.Ready()
			return s.ListenAndServe()
		}, func(error) {
			statusProber.NotReady(err)
			s.Shutdown(err)
		})
	}

	level.Info(logger).Log("msg", "starting query node")
	return nil
}

func removeDuplicateEndpointSpecs(logger log.Logger, duplicatedStores prometheus.Counter, specs []*query.GRPCEndpointSpec) []*query.GRPCEndpointSpec {
	set := make(map[string]*query.GRPCEndpointSpec)
	for _, spec := range specs {
		addr := spec.Addr()
		if _, ok := set[addr]; ok {
			level.Warn(logger).Log("msg", "Duplicate store address is provided", "addr", addr)
			duplicatedStores.Inc()
		}
		set[addr] = spec
	}
	deduplicated := make([]*query.GRPCEndpointSpec, 0, len(set))
	for _, value := range set {
		deduplicated = append(deduplicated, value)
	}
	return deduplicated
}

// LookbackDeltaFactory creates from 1 to 3 lookback deltas depending on
// dynamicLookbackDelta and eo.LookbackDelta and returns a function
// that returns appropriate lookback delta for given maxSourceResolutionMillis.
func LookbackDeltaFactory(
	eo promql.EngineOpts,
	dynamicLookbackDelta bool,
) func(int64) time.Duration {
	resolutions := []int64{downsample.ResLevel0}
	if dynamicLookbackDelta {
		resolutions = []int64{downsample.ResLevel0, downsample.ResLevel1, downsample.ResLevel2}
	}
	var (
		lds = make([]time.Duration, len(resolutions))
		ld  = eo.LookbackDelta.Milliseconds()
	)

	lookbackDelta := eo.LookbackDelta
	for i, r := range resolutions {
		if ld < r {
			lookbackDelta = time.Duration(r) * time.Millisecond
		}

		lds[i] = lookbackDelta
	}
	return func(maxSourceResolutionMillis int64) time.Duration {
		for i := len(resolutions) - 1; i >= 1; i-- {
			left := resolutions[i-1]
			if resolutions[i-1] < ld {
				left = ld
			}
			if left < maxSourceResolutionMillis {
				return lds[i]
			}
		}
		return lds[0]
	}
}<|MERGE_RESOLUTION|>--- conflicted
+++ resolved
@@ -505,18 +505,17 @@
 		return errors.Wrap(err, "get content of relabel configuration")
 	}
 
-<<<<<<< HEAD
 	relabelConfig, err := block.ParseRelabelConfig(relabelContentYaml, store.SupportedRelabelActions)
 	if err != nil {
 		return err
 	}
-=======
 	options := []store.ProxyStoreOption{}
+	options = append(options, store.WithProxyStoreRelabelConfig(relabelConfig))
+
 	if debugLogging {
 		options = append(options, store.WithProxyStoreDebugLogging())
 	}
 
->>>>>>> 01c5e05c
 	var (
 		endpoints = query.NewEndpointSet(
 			time.Now,
@@ -568,11 +567,7 @@
 			endpointInfoTimeout,
 			queryConnMetricLabels...,
 		)
-<<<<<<< HEAD
-		proxy            = store.NewProxyStore(logger, reg, endpoints.GetStoreClients, component.Query, selectorLset, storeResponseTimeout, store.RetrievalStrategy(grpcProxyStrategy), relabelConfig)
-=======
 		proxy            = store.NewProxyStore(logger, reg, endpoints.GetStoreClients, component.Query, selectorLset, storeResponseTimeout, store.RetrievalStrategy(grpcProxyStrategy), options...)
->>>>>>> 01c5e05c
 		rulesProxy       = rules.NewProxy(logger, endpoints.GetRulesClients)
 		targetsProxy     = targets.NewProxy(logger, endpoints.GetTargetsClients)
 		metadataProxy    = metadata.NewProxy(logger, endpoints.GetMetricMetadataClients)
