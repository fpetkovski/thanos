--- conflicted
+++ resolved
@@ -11,12 +11,7 @@
 	"strings"
 	"time"
 
-<<<<<<< HEAD
 	extflag "github.com/efficientgo/tools/extkingpin"
-=======
-	"google.golang.org/grpc"
-
->>>>>>> acabb6e5
 	"github.com/go-kit/log"
 	"github.com/go-kit/log/level"
 	grpc_logging "github.com/grpc-ecosystem/go-grpc-middleware/v2/interceptors/logging"
@@ -32,6 +27,7 @@
 	"github.com/prometheus/prometheus/model/labels"
 	"github.com/prometheus/prometheus/promql"
 	v1 "github.com/prometheus/prometheus/web/api/v1"
+	"google.golang.org/grpc"
 
 	"github.com/thanos-community/promql-engine/engine"
 	"github.com/thanos-community/promql-engine/logicalplan"
@@ -356,11 +352,8 @@
 			promqlEngineType(*promqlEngine),
 			*enableThanosPromQLEngOptimizer,
 			storeRateLimits,
-<<<<<<< HEAD
 			storeSelectorRelabelConf,
-=======
 			queryMode(*promqlQueryMode),
->>>>>>> acabb6e5
 		)
 	})
 }
@@ -441,11 +434,8 @@
 	promqlEngine promqlEngineType,
 	enableThanosPromQLEngOptimizer bool,
 	storeRateLimits store.SeriesSelectLimits,
-<<<<<<< HEAD
 	storeSelectorRelabelConf extflag.PathOrContent,
-=======
 	queryMode queryMode,
->>>>>>> acabb6e5
 ) error {
 	if alertQueryURL == "" {
 		lastColon := strings.LastIndex(httpBindAddr, ":")
@@ -713,11 +703,8 @@
 	case promqlEnginePrometheus:
 		queryEngine = promql.NewEngine(engineOpts)
 	case promqlEngineThanos:
-<<<<<<< HEAD
-		queryEngine = engine.New(engine.Opts{EngineOpts: engineOpts, LogicalOptimizers: logicalOptimizers})
-=======
 		if queryMode == queryModeLocal {
-			queryEngine = engine.New(engine.Opts{EngineOpts: engineOpts})
+			queryEngine = engine.New(engine.Opts{EngineOpts: engineOpts, LogicalOptimizers: logicalOptimizers})
 		} else {
 			remoteEngineEndpoints := query.NewRemoteEndpoints(logger, endpoints.GetQueryAPIClients, query.Opts{
 				AutoDownsample:        enableAutodownsampling,
@@ -727,7 +714,6 @@
 			})
 			queryEngine = engine.NewDistributedEngine(engine.Opts{EngineOpts: engineOpts}, remoteEngineEndpoints)
 		}
->>>>>>> acabb6e5
 	default:
 		return errors.Errorf("unknown query.promql-engine type %v", promqlEngine)
 	}
@@ -831,17 +817,10 @@
 				if httpProbe.IsReady() {
 					mint, maxt := proxy.TimeRange()
 					return &infopb.StoreInfo{
-<<<<<<< HEAD
-						MinTime:                        mint,
-						MaxTime:                        maxt,
-						SupportsSharding:               true,
-						SendsSortedSeries:              true,
-						SendsSortedSeriesWithoutLabels: true,
-=======
-						MinTime:          mint,
-						MaxTime:          maxt,
-						SupportsSharding: true,
->>>>>>> acabb6e5
+						MinTime:                      mint,
+						MaxTime:                      maxt,
+						SupportsSharding:             true,
+						SupportsWithoutReplicaLabels: true,
 					}
 				}
 				return nil
