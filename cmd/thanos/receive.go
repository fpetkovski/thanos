// Copyright (c) The Thanos Authors.
// Licensed under the Apache License 2.0.

package main

import (
	"context"
	"os"
	"path"
	"strings"
	"time"

	"google.golang.org/grpc"

	extflag "github.com/efficientgo/tools/extkingpin"
	"github.com/go-kit/log"
	"github.com/go-kit/log/level"
	grpc_logging "github.com/grpc-ecosystem/go-grpc-middleware/v2/interceptors/logging"
	"github.com/grpc-ecosystem/go-grpc-middleware/v2/interceptors/tags"
	"github.com/oklog/run"
	"github.com/opentracing/opentracing-go"
	"github.com/pkg/errors"
	"github.com/prometheus/client_golang/prometheus"
	"github.com/prometheus/client_golang/prometheus/promauto"
	"github.com/prometheus/common/model"
	"github.com/prometheus/prometheus/model/labels"
	"github.com/prometheus/prometheus/model/relabel"
	"github.com/prometheus/prometheus/tsdb"
	"github.com/thanos-io/objstore"
	"github.com/thanos-io/objstore/client"
	"gopkg.in/yaml.v2"

	"github.com/thanos-io/thanos/pkg/block/metadata"
	"github.com/thanos-io/thanos/pkg/component"
	"github.com/thanos-io/thanos/pkg/exemplars"
	"github.com/thanos-io/thanos/pkg/extgrpc"
	"github.com/thanos-io/thanos/pkg/extgrpc/snappy"
	"github.com/thanos-io/thanos/pkg/extkingpin"
	"github.com/thanos-io/thanos/pkg/extprom"
	"github.com/thanos-io/thanos/pkg/info"
	"github.com/thanos-io/thanos/pkg/info/infopb"
	"github.com/thanos-io/thanos/pkg/logging"
	"github.com/thanos-io/thanos/pkg/prober"
	"github.com/thanos-io/thanos/pkg/receive"
	"github.com/thanos-io/thanos/pkg/runutil"
	grpcserver "github.com/thanos-io/thanos/pkg/server/grpc"
	httpserver "github.com/thanos-io/thanos/pkg/server/http"
	"github.com/thanos-io/thanos/pkg/store"
	"github.com/thanos-io/thanos/pkg/store/labelpb"
	"github.com/thanos-io/thanos/pkg/tls"
)

const compressionNone = "none"

func registerReceive(app *extkingpin.App) {
	cmd := app.Command(component.Receive.String(), "Accept Prometheus remote write API requests and write to local tsdb.")

	conf := &receiveConfig{}
	conf.registerFlag(cmd)

	cmd.Setup(func(g *run.Group, logger log.Logger, reg *prometheus.Registry, tracer opentracing.Tracer, _ <-chan struct{}, _ bool) error {
		lset, err := parseFlagLabels(conf.labelStrs)
		if err != nil {
			return errors.Wrap(err, "parse labels")
		}

		if !model.LabelName.IsValid(model.LabelName(conf.tenantLabelName)) {
			return errors.Errorf("unsupported format for tenant label name, got %s", conf.tenantLabelName)
		}
		if len(lset) == 0 {
			return errors.New("no external labels configured for receive, uniquely identifying external labels must be configured (ideally with `receive_` prefix); see https://thanos.io/tip/thanos/storage.md#external-labels for details.")
		}

		tagOpts, grpcLogOpts, err := logging.ParsegRPCOptions("", conf.reqLogConfig)
		if err != nil {
			return errors.Wrap(err, "error while parsing config for request logging")
		}

		tsdbOpts := &tsdb.Options{
			MinBlockDuration:               int64(time.Duration(*conf.tsdbMinBlockDuration) / time.Millisecond),
			MaxBlockDuration:               int64(time.Duration(*conf.tsdbMaxBlockDuration) / time.Millisecond),
			RetentionDuration:              int64(time.Duration(*conf.retention) / time.Millisecond),
			OutOfOrderTimeWindow:           int64(time.Duration(*conf.tsdbOutOfOrderTimeWindow) / time.Millisecond),
			OutOfOrderCapMax:               conf.tsdbOutOfOrderCapMax,
			NoLockfile:                     conf.noLockFile,
			WALCompression:                 conf.walCompression,
			MaxExemplars:                   conf.tsdbMaxExemplars,
			EnableExemplarStorage:          true,
			HeadChunksWriteQueueSize:       int(conf.tsdbWriteQueueSize),
			EnableMemorySnapshotOnShutdown: conf.tsdbMemorySnapshotOnShutdown,
			EnableNativeHistograms:         conf.tsdbEnableNativeHistograms,
		}

		// Are we running in IngestorOnly, RouterOnly or RouterIngestor mode?
		receiveMode := conf.determineMode()

		return runReceive(
			g,
			logger,
			reg,
			tracer,
			grpcLogOpts, tagOpts,
			tsdbOpts,
			lset,
			component.Receive,
			metadata.HashFunc(conf.hashFunc),
			receiveMode,
			conf,
		)
	})
}

func runReceive(
	g *run.Group,
	logger log.Logger,
	reg *prometheus.Registry,
	tracer opentracing.Tracer,
	grpcLogOpts []grpc_logging.Option,
	tagOpts []tags.Option,
	tsdbOpts *tsdb.Options,
	lset labels.Labels,
	comp component.SourceStoreAPI,
	hashFunc metadata.HashFunc,
	receiveMode receive.ReceiverMode,
	conf *receiveConfig,
) error {
	logger = log.With(logger, "component", "receive")

	level.Info(logger).Log("mode", receiveMode, "msg", "running receive")

	rwTLSConfig, err := tls.NewServerConfig(log.With(logger, "protocol", "HTTP"), conf.rwServerCert, conf.rwServerKey, conf.rwServerClientCA)
	if err != nil {
		return err
	}

	dialOpts, err := extgrpc.StoreClientGRPCOpts(
		logger,
		reg,
		tracer,
		*conf.grpcCert != "",
		*conf.grpcClientCA == "",
		conf.rwClientCert,
		conf.rwClientKey,
		conf.rwClientServerCA,
		conf.rwClientServerName,
	)
	if err != nil {
		return err
	}
	if conf.compression != compressionNone {
		dialOpts = append(dialOpts, grpc.WithDefaultCallOptions(grpc.UseCompressor(conf.compression)))
	}

	var bkt objstore.Bucket
	confContentYaml, err := conf.objStoreConfig.Content()
	if err != nil {
		return err
	}

	// Has this thanos receive instance been configured to ingest metrics into a local TSDB?
	enableIngestion := receiveMode == receive.IngestorOnly || receiveMode == receive.RouterIngestor

	upload := len(confContentYaml) > 0
	if enableIngestion {
		if upload {
			if tsdbOpts.MinBlockDuration != tsdbOpts.MaxBlockDuration {
				if !conf.ignoreBlockSize {
					return errors.Errorf("found that TSDB Max time is %d and Min time is %d. "+
						"Compaction needs to be disabled (tsdb.min-block-duration = tsdb.max-block-duration)", tsdbOpts.MaxBlockDuration, tsdbOpts.MinBlockDuration)
				}
				level.Warn(logger).Log("msg", "flag to ignore min/max block duration flags differing is being used. If the upload of a 2h block fails and a tsdb compaction happens that block may be missing from your Thanos bucket storage.")
			}
			// The background shipper continuously scans the data directory and uploads
			// new blocks to object storage service.
			bkt, err = client.NewBucket(logger, confContentYaml, reg, comp.String())
			if err != nil {
				return err
			}
		} else {
			level.Info(logger).Log("msg", "no supported bucket was configured, uploads will be disabled")
		}
	}

	// TODO(brancz): remove after a couple of versions
	// Migrate non-multi-tsdb capable storage to multi-tsdb disk layout.
	if err := migrateLegacyStorage(logger, conf.dataDir, conf.defaultTenantID); err != nil {
		return errors.Wrapf(err, "migrate legacy storage in %v to default tenant %v", conf.dataDir, conf.defaultTenantID)
	}

	relabelContentYaml, err := conf.relabelConfigPath.Content()
	if err != nil {
		return errors.Wrap(err, "get content of relabel configuration")
	}
	var relabelConfig []*relabel.Config
	if err := yaml.Unmarshal(relabelContentYaml, &relabelConfig); err != nil {
		return errors.Wrap(err, "parse relabel configuration")
	}

	dbs := receive.NewMultiTSDB(
		conf.dataDir,
		logger,
		reg,
		tsdbOpts,
		lset,
		conf.tenantLabelName,
		bkt,
		conf.allowOutOfOrderUpload,
		hashFunc,
	)
	writer := receive.NewWriter(log.With(logger, "component", "receive-writer"), dbs, conf.writerInterning)

	var limitsConfig *receive.RootLimitsConfig
	if conf.writeLimitsConfig != nil {
		limitsContentYaml, err := conf.writeLimitsConfig.Content()
		if err != nil {
			return errors.Wrap(err, "get content of limit configuration")
		}
		limitsConfig, err = receive.ParseRootLimitConfig(limitsContentYaml)
		if err != nil {
			return errors.Wrap(err, "parse limit configuration")
		}
	}
	limiter, err := receive.NewLimiter(conf.writeLimitsConfig, reg, receiveMode, log.With(logger, "component", "receive-limiter"))
	if err != nil {
		return errors.Wrap(err, "creating limiter")
	}

	webHandler := receive.NewHandler(log.With(logger, "component", "receive-handler"), &receive.Options{
		Writer:            writer,
		ListenAddress:     conf.rwAddress,
		Registry:          reg,
		Endpoint:          conf.endpoint,
		TenantHeader:      conf.tenantHeader,
		TenantField:       conf.tenantField,
		DefaultTenantID:   conf.defaultTenantID,
		ReplicaHeader:     conf.replicaHeader,
		ReplicationFactor: conf.replicationFactor,
		RelabelConfigs:    relabelConfig,
		ReceiverMode:      receiveMode,
		Tracer:            tracer,
		TLSConfig:         rwTLSConfig,
		DialOpts:          dialOpts,
		ForwardTimeout:    time.Duration(*conf.forwardTimeout),
		TSDBStats:         dbs,
		Limiter:           limiter,
	})

	grpcProbe := prober.NewGRPC()
	httpProbe := prober.NewHTTP()
	statusProber := prober.Combine(
		httpProbe,
		grpcProbe,
		prober.NewInstrumentation(comp, logger, extprom.WrapRegistererWithPrefix("thanos_", reg)),
	)

	// Start all components while we wait for TSDB to open but only load
	// initial config and mark ourselves as ready after it completes.

	// hashringChangedChan signals when TSDB needs to be flushed and updated due to hashring config change.
	hashringChangedChan := make(chan struct{}, 1)

	if enableIngestion {
		// uploadC signals when new blocks should be uploaded.
		uploadC := make(chan struct{}, 1)
		// uploadDone signals when uploading has finished.
		uploadDone := make(chan struct{}, 1)

		level.Debug(logger).Log("msg", "setting up TSDB")
		{
			if err := startTSDBAndUpload(g, logger, reg, dbs, uploadC, hashringChangedChan, upload, uploadDone, statusProber, bkt, receive.HashringAlgorithm(conf.hashringsAlgorithm)); err != nil {
				return err
			}
		}
	}

	level.Debug(logger).Log("msg", "setting up hashring")
	{
		if err := setupHashring(g, logger, reg, conf, hashringChangedChan, webHandler, statusProber, enableIngestion); err != nil {
			return err
		}
	}

	level.Debug(logger).Log("msg", "setting up HTTP server")
	{
		srv := httpserver.New(logger, reg, comp, httpProbe,
			httpserver.WithListen(*conf.httpBindAddr),
			httpserver.WithGracePeriod(time.Duration(*conf.httpGracePeriod)),
			httpserver.WithTLSConfig(*conf.httpTLSConfig),
		)
		g.Add(func() error {
			statusProber.Healthy()
			return srv.ListenAndServe()
		}, func(err error) {
			statusProber.NotReady(err)
			defer statusProber.NotHealthy(err)

			srv.Shutdown(err)
		})
	}

	level.Debug(logger).Log("msg", "setting up gRPC server")
	{
		tlsCfg, err := tls.NewServerConfig(log.With(logger, "protocol", "gRPC"), *conf.grpcCert, *conf.grpcKey, *conf.grpcClientCA)
		if err != nil {
			return errors.Wrap(err, "setup gRPC server")
		}

		proxy := store.NewProxyStore(
			logger,
			reg,
			dbs.TSDBLocalClients,
			comp,
			labels.Labels{},
			0,
			store.LazyRetrieval,
			nil,
		)
		mts := store.NewLimitedStoreServer(store.NewInstrumentedStoreServer(reg, proxy), reg, conf.storeRateLimits)
		rw := store.ReadWriteTSDBStore{
			StoreServer:          mts,
			WriteableStoreServer: webHandler,
		}

		infoSrv := info.NewInfoServer(
			component.Receive.String(),
			info.WithLabelSetFunc(func() []labelpb.ZLabelSet { return proxy.LabelSet() }),
			info.WithStoreInfoFunc(func() *infopb.StoreInfo {
				if httpProbe.IsReady() {
					minTime, maxTime := proxy.TimeRange()
					return &infopb.StoreInfo{
<<<<<<< HEAD
						MinTime:                        minTime,
						MaxTime:                        maxTime,
						SupportsSharding:               true,
						SendsSortedSeries:              true,
						SendsSortedSeriesWithoutLabels: true,
=======
						MinTime:                      minTime,
						MaxTime:                      maxTime,
						SupportsSharding:             true,
						SupportsWithoutReplicaLabels: false, // TODO(bwplotka): Add support for efficiency.
>>>>>>> acabb6e5
					}
				}
				return nil
			}),
			info.WithExemplarsInfoFunc(),
		)

		srv := grpcserver.New(logger, receive.NewUnRegisterer(reg), tracer, grpcLogOpts, tagOpts, comp, grpcProbe,
			grpcserver.WithServer(store.RegisterStoreServer(rw, logger)),
			grpcserver.WithServer(store.RegisterWritableStoreServer(rw)),
			grpcserver.WithServer(exemplars.RegisterExemplarsServer(exemplars.NewMultiTSDB(dbs.TSDBExemplars))),
			grpcserver.WithServer(info.RegisterInfoServer(infoSrv)),
			grpcserver.WithListen(*conf.grpcBindAddr),
			grpcserver.WithGracePeriod(time.Duration(*conf.grpcGracePeriod)),
			grpcserver.WithTLSConfig(tlsCfg),
			grpcserver.WithMaxConnAge(*conf.grpcMaxConnAge),
		)

		g.Add(
			func() error {
				level.Info(logger).Log("msg", "listening for StoreAPI and WritableStoreAPI gRPC", "address", *conf.grpcBindAddr)
				statusProber.Healthy()
				return srv.ListenAndServe()
			},
			func(err error) {
				statusProber.NotReady(err)
				defer statusProber.NotHealthy(err)

				srv.Shutdown(err)
			},
		)
	}

	level.Debug(logger).Log("msg", "setting up receive HTTP handler")
	{
		g.Add(
			func() error {
				return errors.Wrap(webHandler.Run(), "error starting web server")
			},
			func(err error) {
				webHandler.Close()
			},
		)
	}

	if limitsConfig.AreHeadSeriesLimitsConfigured() {
		level.Info(logger).Log("msg", "setting up periodic (every 15s) meta-monitoring query for limiting cache")
		{
			ctx, cancel := context.WithCancel(context.Background())
			g.Add(func() error {
				return runutil.Repeat(15*time.Second, ctx.Done(), func() error {
					if err := limiter.HeadSeriesLimiter.QueryMetaMonitoring(ctx); err != nil {
						level.Error(logger).Log("msg", "failed to query meta-monitoring", "err", err.Error())
					}
					return nil
				})
			}, func(err error) {
				cancel()
			})
		}
	}

	level.Debug(logger).Log("msg", "setting up periodic tenant pruning")
	{
		ctx, cancel := context.WithCancel(context.Background())
		g.Add(func() error {
			return runutil.Repeat(2*time.Hour, ctx.Done(), func() error {
				if err := dbs.Prune(ctx); err != nil {
					level.Error(logger).Log("err", err)
				}
				return nil
			})
		}, func(err error) {
			cancel()
		})
	}

	{
		if limiter.CanReload() {
			ctx, cancel := context.WithCancel(context.Background())
			g.Add(func() error {
				level.Debug(logger).Log("msg", "limits config initialized with file watcher.")
				if err := limiter.StartConfigReloader(ctx); err != nil {
					return err
				}
				<-ctx.Done()
				return nil
			}, func(err error) {
				cancel()
			})
		}
	}

	level.Info(logger).Log("msg", "starting receiver")
	return nil
}

// setupHashring sets up the hashring configuration provided.
// If no hashring is provided, we setup a single node hashring with local endpoint.
func setupHashring(g *run.Group,
	logger log.Logger,
	reg *prometheus.Registry,
	conf *receiveConfig,
	hashringChangedChan chan struct{},
	webHandler *receive.Handler,
	statusProber prober.Probe,
	enableIngestion bool,
) error {
	// Note: the hashring configuration watcher
	// is the sender and thus closes the chan.
	// In the single-node case, which has no configuration
	// watcher, we close the chan ourselves.
	updates := make(chan receive.Hashring, 1)
	algorithm := receive.HashringAlgorithm(conf.hashringsAlgorithm)

	// The Hashrings config file path is given initializing config watcher.
	if conf.hashringsFilePath != "" {
		cw, err := receive.NewConfigWatcher(log.With(logger, "component", "config-watcher"), reg, conf.hashringsFilePath, *conf.refreshInterval)
		if err != nil {
			return errors.Wrap(err, "failed to initialize config watcher")
		}

		// Check the hashring configuration on before running the watcher.
		if err := cw.ValidateConfig(); err != nil {
			cw.Stop()
			close(updates)
			return errors.Wrap(err, "failed to validate hashring configuration file")
		}

		ctx, cancel := context.WithCancel(context.Background())
		g.Add(func() error {
			level.Info(logger).Log("msg", "the hashring initialized with config watcher.")
			return receive.HashringFromConfigWatcher(ctx, algorithm, conf.replicationFactor, updates, cw)
		}, func(error) {
			cancel()
		})
	} else {
		var (
			ring receive.Hashring
			err  error
		)
		// The Hashrings config file content given initialize configuration from content.
		if len(conf.hashringsFileContent) > 0 {
			ring, err = receive.HashringFromConfig(algorithm, conf.replicationFactor, conf.hashringsFileContent)
			if err != nil {
				close(updates)
				return errors.Wrap(err, "failed to validate hashring configuration file")
			}
			level.Info(logger).Log("msg", "the hashring initialized directly with the given content through the flag.")
		} else {
			level.Info(logger).Log("msg", "the hashring file is not specified use single node hashring.")
			ring = receive.SingleNodeHashring(conf.endpoint)
		}

		cancel := make(chan struct{})
		g.Add(func() error {
			defer close(updates)
			updates <- ring
			<-cancel
			return nil
		}, func(error) {
			close(cancel)
		})
	}

	cancel := make(chan struct{})
	g.Add(func() error {

		if enableIngestion {
			defer close(hashringChangedChan)
		}

		for {
			select {
			case h, ok := <-updates:
				if !ok {
					return nil
				}
				webHandler.Hashring(h)
				// If ingestion is enabled, send a signal to TSDB to flush.
				if enableIngestion {
					hashringChangedChan <- struct{}{}
				} else {
					// If not, just signal we are ready (this is important during first hashring load)
					statusProber.Ready()
				}
			case <-cancel:
				return nil
			}
		}
	}, func(err error) {
		close(cancel)
	},
	)
	return nil
}

// startTSDBAndUpload starts the multi-TSDB and sets up the rungroup to flush the TSDB and reload on hashring change.
// It also upload blocks to object store, if upload is enabled.
func startTSDBAndUpload(g *run.Group,
	logger log.Logger,
	reg *prometheus.Registry,
	dbs *receive.MultiTSDB,
	uploadC chan struct{},
	hashringChangedChan chan struct{},
	upload bool,
	uploadDone chan struct{},
	statusProber prober.Probe,
	bkt objstore.Bucket,
	hashringAlgorithm receive.HashringAlgorithm,
) error {

	log.With(logger, "component", "storage")
	dbUpdatesStarted := promauto.With(reg).NewCounter(prometheus.CounterOpts{
		Name: "thanos_receive_multi_db_updates_attempted_total",
		Help: "Number of Multi DB attempted reloads with flush and potential upload due to hashring changes",
	})
	dbUpdatesCompleted := promauto.With(reg).NewCounter(prometheus.CounterOpts{
		Name: "thanos_receive_multi_db_updates_completed_total",
		Help: "Number of Multi DB completed reloads with flush and potential upload due to hashring changes",
	})

	level.Debug(logger).Log("msg", "removing storage lock files if any")
	if err := dbs.RemoveLockFilesIfAny(); err != nil {
		return errors.Wrap(err, "remove storage lock files")
	}

	// TSDBs reload logic, listening on hashring changes.
	cancel := make(chan struct{})
	g.Add(func() error {
		defer close(uploadC)

		// Before quitting, ensure the WAL is flushed and the DBs are closed.
		defer func() {
			level.Info(logger).Log("msg", "shutting down storage")
			if err := dbs.Flush(); err != nil {
				level.Error(logger).Log("err", err, "msg", "failed to flush storage")
			} else {
				level.Info(logger).Log("msg", "storage is flushed successfully")
			}
			if err := dbs.Close(); err != nil {
				level.Error(logger).Log("err", err, "msg", "failed to close storage")
				return
			}
			level.Info(logger).Log("msg", "storage is closed")
		}()

		var initialized bool
		for {
			select {
			case <-cancel:
				return nil
			case _, ok := <-hashringChangedChan:
				if !ok {
					return nil
				}

				// When using Ketama as the hashring algorithm, there is no need to flush the TSDB head.
				// If new receivers were added to the hashring, existing receivers will not need to
				// ingest additional series.
				// If receivers are removed from the hashring, existing receivers will only need
				// to ingest a subset of the series that were assigned to the removed receivers.
				// As a result, changing the hashring produces no churn, hence no need to force
				// head compaction and upload.
				flushHead := !initialized || hashringAlgorithm != receive.AlgorithmKetama
				if flushHead {
					msg := "hashring has changed; server is not ready to receive requests"
					statusProber.NotReady(errors.New(msg))
					level.Info(logger).Log("msg", msg)

					level.Info(logger).Log("msg", "updating storage")
					dbUpdatesStarted.Inc()
					if err := dbs.Flush(); err != nil {
						return errors.Wrap(err, "flushing storage")
					}
					if err := dbs.Open(); err != nil {
						return errors.Wrap(err, "opening storage")
					}
					if upload {
						uploadC <- struct{}{}
						<-uploadDone
					}
					dbUpdatesCompleted.Inc()
					statusProber.Ready()
					level.Info(logger).Log("msg", "storage started, and server is ready to receive requests")
					dbUpdatesCompleted.Inc()
				}
				initialized = true
			}
		}
	}, func(err error) {
		close(cancel)
	})

	if upload {
		logger := log.With(logger, "component", "uploader")
		upload := func(ctx context.Context) error {
			level.Debug(logger).Log("msg", "upload phase starting")
			start := time.Now()

			uploaded, err := dbs.Sync(ctx)
			if err != nil {
				level.Warn(logger).Log("msg", "upload failed", "elapsed", time.Since(start), "err", err)
				return err
			}
			level.Debug(logger).Log("msg", "upload phase done", "uploaded", uploaded, "elapsed", time.Since(start))
			return nil
		}
		{
			level.Info(logger).Log("msg", "upload enabled, starting initial sync")
			if err := upload(context.Background()); err != nil {
				return errors.Wrap(err, "initial upload failed")
			}
			level.Info(logger).Log("msg", "initial sync done")
		}
		{
			ctx, cancel := context.WithCancel(context.Background())
			g.Add(func() error {
				// Ensure we clean up everything properly.
				defer func() {
					runutil.CloseWithLogOnErr(logger, bkt, "bucket client")
				}()

				// Before quitting, ensure all blocks are uploaded.
				defer func() {
					<-uploadC // Closed by storage routine when it's done.
					level.Info(logger).Log("msg", "uploading the final cut block before exiting")
					ctx, cancel := context.WithCancel(context.Background())
					uploaded, err := dbs.Sync(ctx)
					if err != nil {
						cancel()
						level.Error(logger).Log("msg", "the final upload failed", "err", err)
						return
					}
					cancel()
					level.Info(logger).Log("msg", "the final cut block was uploaded", "uploaded", uploaded)
				}()

				defer close(uploadDone)

				// Run the uploader in a loop.
				tick := time.NewTicker(30 * time.Second)
				defer tick.Stop()

				for {
					select {
					case <-ctx.Done():
						return nil
					case <-uploadC:
						// Upload on demand.
						if err := upload(ctx); err != nil {
							level.Warn(logger).Log("msg", "on demand upload failed", "err", err)
						}
						uploadDone <- struct{}{}
					case <-tick.C:
						if err := upload(ctx); err != nil {
							level.Warn(logger).Log("msg", "recurring upload failed", "err", err)
						}
					}
				}
			}, func(error) {
				cancel()
			})
		}
	}

	return nil
}

func migrateLegacyStorage(logger log.Logger, dataDir, defaultTenantID string) error {
	defaultTenantDataDir := path.Join(dataDir, defaultTenantID)

	if _, err := os.Stat(defaultTenantDataDir); !os.IsNotExist(err) {
		level.Info(logger).Log("msg", "default tenant data dir already present, not attempting to migrate storage")
		return nil
	}

	if _, err := os.Stat(dataDir); os.IsNotExist(err) {
		level.Info(logger).Log("msg", "no existing storage found, no data migration attempted")
		return nil
	}

	level.Info(logger).Log("msg", "found legacy storage, migrating to multi-tsdb layout with default tenant", "defaultTenantID", defaultTenantID)

	files, err := os.ReadDir(dataDir)
	if err != nil {
		return errors.Wrapf(err, "read legacy data dir: %v", dataDir)
	}

	if err := os.MkdirAll(defaultTenantDataDir, 0750); err != nil {
		return errors.Wrapf(err, "create default tenant data dir: %v", defaultTenantDataDir)
	}

	for _, f := range files {
		from := path.Join(dataDir, f.Name())
		to := path.Join(defaultTenantDataDir, f.Name())
		if err := os.Rename(from, to); err != nil {
			return errors.Wrapf(err, "migrate file from %v to %v", from, to)
		}
	}

	return nil
}

type receiveConfig struct {
	httpBindAddr    *string
	httpGracePeriod *model.Duration
	httpTLSConfig   *string

	grpcBindAddr    *string
	grpcGracePeriod *model.Duration
	grpcCert        *string
	grpcKey         *string
	grpcClientCA    *string
	grpcMaxConnAge  *time.Duration

	rwAddress          string
	rwServerCert       string
	rwServerKey        string
	rwServerClientCA   string
	rwClientCert       string
	rwClientKey        string
	rwClientServerCA   string
	rwClientServerName string

	dataDir   string
	labelStrs []string

	objStoreConfig *extflag.PathOrContent
	retention      *model.Duration

	hashringsFilePath    string
	hashringsFileContent string
	hashringsAlgorithm   string

	refreshInterval   *model.Duration
	endpoint          string
	tenantHeader      string
	tenantField       string
	tenantLabelName   string
	defaultTenantID   string
	replicaHeader     string
	replicationFactor uint64
	forwardTimeout    *model.Duration
	compression       string

	tsdbMinBlockDuration         *model.Duration
	tsdbMaxBlockDuration         *model.Duration
	tsdbOutOfOrderTimeWindow     *model.Duration
	tsdbOutOfOrderCapMax         int64
	tsdbAllowOverlappingBlocks   bool
	tsdbMaxExemplars             int64
	tsdbWriteQueueSize           int64
	tsdbMemorySnapshotOnShutdown bool
	tsdbEnableNativeHistograms   bool

	walCompression  bool
	noLockFile      bool
	writerInterning bool

	hashFunc string

	ignoreBlockSize       bool
	allowOutOfOrderUpload bool

	reqLogConfig      *extflag.PathOrContent
	relabelConfigPath *extflag.PathOrContent

	writeLimitsConfig *extflag.PathOrContent
	storeRateLimits   store.SeriesSelectLimits
}

func (rc *receiveConfig) registerFlag(cmd extkingpin.FlagClause) {
	rc.httpBindAddr, rc.httpGracePeriod, rc.httpTLSConfig = extkingpin.RegisterHTTPFlags(cmd)
	rc.grpcBindAddr, rc.grpcGracePeriod, rc.grpcCert, rc.grpcKey, rc.grpcClientCA, rc.grpcMaxConnAge = extkingpin.RegisterGRPCFlags(cmd)
	rc.storeRateLimits.RegisterFlags(cmd)

	cmd.Flag("remote-write.address", "Address to listen on for remote write requests.").
		Default("0.0.0.0:19291").StringVar(&rc.rwAddress)

	cmd.Flag("remote-write.server-tls-cert", "TLS Certificate for HTTP server, leave blank to disable TLS.").Default("").StringVar(&rc.rwServerCert)

	cmd.Flag("remote-write.server-tls-key", "TLS Key for the HTTP server, leave blank to disable TLS.").Default("").StringVar(&rc.rwServerKey)

	cmd.Flag("remote-write.server-tls-client-ca", "TLS CA to verify clients against. If no client CA is specified, there is no client verification on server side. (tls.NoClientCert)").Default("").StringVar(&rc.rwServerClientCA)

	cmd.Flag("remote-write.client-tls-cert", "TLS Certificates to use to identify this client to the server.").Default("").StringVar(&rc.rwClientCert)

	cmd.Flag("remote-write.client-tls-key", "TLS Key for the client's certificate.").Default("").StringVar(&rc.rwClientKey)

	cmd.Flag("remote-write.client-tls-ca", "TLS CA Certificates to use to verify servers.").Default("").StringVar(&rc.rwClientServerCA)

	cmd.Flag("remote-write.client-server-name", "Server name to verify the hostname on the returned TLS certificates. See https://tools.ietf.org/html/rfc4366#section-3.1").Default("").StringVar(&rc.rwClientServerName)

	cmd.Flag("tsdb.path", "Data directory of TSDB.").
		Default("./data").StringVar(&rc.dataDir)

	cmd.Flag("label", "External labels to announce. This flag will be removed in the future when handling multiple tsdb instances is added.").PlaceHolder("key=\"value\"").StringsVar(&rc.labelStrs)

	rc.objStoreConfig = extkingpin.RegisterCommonObjStoreFlags(cmd, "", false)

	rc.retention = extkingpin.ModelDuration(cmd.Flag("tsdb.retention", "How long to retain raw samples on local storage. 0d - disables the retention policy (i.e. infinite retention). For more details on how retention is enforced for individual tenants, please refer to the Tenant lifecycle management section in the Receive documentation: https://thanos.io/tip/components/receive.md/#tenant-lifecycle-management").Default("15d"))

	cmd.Flag("receive.hashrings-file", "Path to file that contains the hashring configuration. A watcher is initialized to watch changes and update the hashring dynamically.").PlaceHolder("<path>").StringVar(&rc.hashringsFilePath)

	cmd.Flag("receive.hashrings", "Alternative to 'receive.hashrings-file' flag (lower priority). Content of file that contains the hashring configuration.").PlaceHolder("<content>").StringVar(&rc.hashringsFileContent)

	hashringAlgorithmsHelptext := strings.Join([]string{string(receive.AlgorithmHashmod), string(receive.AlgorithmKetama)}, ", ")
	cmd.Flag("receive.hashrings-algorithm", "The algorithm used when distributing series in the hashrings. Must be one of "+hashringAlgorithmsHelptext+". Will be overwritten by the tenant-specific algorithm in the hashring config.").
		Default(string(receive.AlgorithmHashmod)).
		EnumVar(&rc.hashringsAlgorithm, string(receive.AlgorithmHashmod), string(receive.AlgorithmKetama))

	rc.refreshInterval = extkingpin.ModelDuration(cmd.Flag("receive.hashrings-file-refresh-interval", "Refresh interval to re-read the hashring configuration file. (used as a fallback)").
		Default("5m"))

	cmd.Flag("receive.local-endpoint", "Endpoint of local receive node. Used to identify the local node in the hashring configuration. If it's empty AND hashring configuration was provided, it means that receive will run in RoutingOnly mode.").StringVar(&rc.endpoint)

	cmd.Flag("receive.tenant-header", "HTTP header to determine tenant for write requests.").Default(receive.DefaultTenantHeader).StringVar(&rc.tenantHeader)

	cmd.Flag("receive.tenant-certificate-field", "Use TLS client's certificate field to determine tenant for write requests. Must be one of "+receive.CertificateFieldOrganization+", "+receive.CertificateFieldOrganizationalUnit+" or "+receive.CertificateFieldCommonName+". This setting will cause the receive.tenant-header flag value to be ignored.").Default("").EnumVar(&rc.tenantField, "", receive.CertificateFieldOrganization, receive.CertificateFieldOrganizationalUnit, receive.CertificateFieldCommonName)

	cmd.Flag("receive.default-tenant-id", "Default tenant ID to use when none is provided via a header.").Default(receive.DefaultTenant).StringVar(&rc.defaultTenantID)

	cmd.Flag("receive.tenant-label-name", "Label name through which the tenant will be announced.").Default(receive.DefaultTenantLabel).StringVar(&rc.tenantLabelName)

	cmd.Flag("receive.replica-header", "HTTP header specifying the replica number of a write request.").Default(receive.DefaultReplicaHeader).StringVar(&rc.replicaHeader)

	compressionOptions := strings.Join([]string{snappy.Name, compressionNone}, ", ")
	cmd.Flag("receive.grpc-compression", "Compression algorithm to use for gRPC requests to other receivers. Must be one of: "+compressionOptions).Default(snappy.Name).EnumVar(&rc.compression, snappy.Name, compressionNone)

	cmd.Flag("receive.replication-factor", "How many times to replicate incoming write requests.").Default("1").Uint64Var(&rc.replicationFactor)

	rc.forwardTimeout = extkingpin.ModelDuration(cmd.Flag("receive-forward-timeout", "Timeout for each forward request.").Default("5s").Hidden())

	rc.relabelConfigPath = extflag.RegisterPathOrContent(cmd, "receive.relabel-config", "YAML file that contains relabeling configuration.", extflag.WithEnvSubstitution())

	rc.tsdbMinBlockDuration = extkingpin.ModelDuration(cmd.Flag("tsdb.min-block-duration", "Min duration for local TSDB blocks").Default("2h").Hidden())

	rc.tsdbMaxBlockDuration = extkingpin.ModelDuration(cmd.Flag("tsdb.max-block-duration", "Max duration for local TSDB blocks").Default("2h").Hidden())

	rc.tsdbOutOfOrderTimeWindow = extkingpin.ModelDuration(cmd.Flag("tsdb.out-of-order.time-window",
		"[EXPERIMENTAL] Configures the allowed time window for ingestion of out-of-order samples. Disabled (0s) by default"+
			"Please note if you enable this option and you use compactor, make sure you have the --enable-vertical-compaction flag enabled, otherwise you might risk compactor halt.",
	).Default("0s").Hidden())

	cmd.Flag("tsdb.out-of-order.cap-max",
		"[EXPERIMENTAL] Configures the maximum capacity for out-of-order chunks (in samples). If set to <=0, default value 32 is assumed.",
	).Default("0").Hidden().Int64Var(&rc.tsdbOutOfOrderCapMax)

	cmd.Flag("tsdb.allow-overlapping-blocks", "Allow overlapping blocks, which in turn enables vertical compaction and vertical query merge. Does not do anything, enabled all the time.").Default("false").BoolVar(&rc.tsdbAllowOverlappingBlocks)

	cmd.Flag("tsdb.wal-compression", "Compress the tsdb WAL.").Default("true").BoolVar(&rc.walCompression)

	cmd.Flag("tsdb.no-lockfile", "Do not create lockfile in TSDB data directory. In any case, the lockfiles will be deleted on next startup.").Default("false").BoolVar(&rc.noLockFile)

	cmd.Flag("tsdb.max-exemplars",
		"Enables support for ingesting exemplars and sets the maximum number of exemplars that will be stored per tenant."+
			" In case the exemplar storage becomes full (number of stored exemplars becomes equal to max-exemplars),"+
			" ingesting a new exemplar will evict the oldest exemplar from storage. 0 (or less) value of this flag disables exemplars storage.").
		Default("0").Int64Var(&rc.tsdbMaxExemplars)

	cmd.Flag("tsdb.write-queue-size",
		"[EXPERIMENTAL] Enables configuring the size of the chunk write queue used in the head chunks mapper. "+
			"A queue size of zero (default) disables this feature entirely.").
		Default("0").Hidden().Int64Var(&rc.tsdbWriteQueueSize)

	cmd.Flag("tsdb.memory-snapshot-on-shutdown",
		"[EXPERIMENTAL] Enables feature to snapshot in-memory chunks on shutdown for faster restarts.").
		Default("false").Hidden().BoolVar(&rc.tsdbMemorySnapshotOnShutdown)

	cmd.Flag("tsdb.enable-native-histograms",
		"[EXPERIMENTAL] Enables the ingestion of native histograms.").
		Default("false").Hidden().BoolVar(&rc.tsdbEnableNativeHistograms)

	cmd.Flag("writer.intern",
		"[EXPERIMENTAL] Enables string interning in receive writer, for more optimized memory usage.").
		Default("false").Hidden().BoolVar(&rc.writerInterning)

	cmd.Flag("hash-func", "Specify which hash function to use when calculating the hashes of produced files. If no function has been specified, it does not happen. This permits avoiding downloading some files twice albeit at some performance cost. Possible values are: \"\", \"SHA256\".").
		Default("").EnumVar(&rc.hashFunc, "SHA256", "")

	cmd.Flag("shipper.ignore-unequal-block-size", "If true receive will not require min and max block size flags to be set to the same value. Only use this if you want to keep long retention and compaction enabled, as in the worst case it can result in ~2h data loss for your Thanos bucket storage.").Default("false").Hidden().BoolVar(&rc.ignoreBlockSize)

	cmd.Flag("shipper.allow-out-of-order-uploads",
		"If true, shipper will skip failed block uploads in the given iteration and retry later. This means that some newer blocks might be uploaded sooner than older blocks."+
			"This can trigger compaction without those blocks and as a result will create an overlap situation. Set it to true if you have vertical compaction enabled and wish to upload blocks as soon as possible without caring"+
			"about order.").
		Default("false").Hidden().BoolVar(&rc.allowOutOfOrderUpload)

	rc.reqLogConfig = extkingpin.RegisterRequestLoggingFlags(cmd)

	rc.writeLimitsConfig = extflag.RegisterPathOrContent(cmd, "receive.limits-config", "YAML file that contains limit configuration.", extflag.WithEnvSubstitution(), extflag.WithHidden())
}

// determineMode returns the ReceiverMode that this receiver is configured to run in.
// This is used to configure this Receiver's forwarding and ingesting behavior at runtime.
func (rc *receiveConfig) determineMode() receive.ReceiverMode {
	// Has the user provided some kind of hashring configuration?
	hashringSpecified := rc.hashringsFileContent != "" || rc.hashringsFilePath != ""
	// Has the user specified the --receive.local-endpoint flag?
	localEndpointSpecified := rc.endpoint != ""

	switch {
	case hashringSpecified && localEndpointSpecified:
		return receive.RouterIngestor
	case hashringSpecified && !localEndpointSpecified:
		// Be careful - if the hashring contains an address that routes to itself and does not specify a local
		// endpoint - you've just created an infinite loop / fork bomb :)
		return receive.RouterOnly
	default:
		// hashring configuration has not been provided so we ingest all metrics locally.
		return receive.IngestorOnly
	}
}<|MERGE_RESOLUTION|>--- conflicted
+++ resolved
@@ -328,18 +328,10 @@
 				if httpProbe.IsReady() {
 					minTime, maxTime := proxy.TimeRange()
 					return &infopb.StoreInfo{
-<<<<<<< HEAD
-						MinTime:                        minTime,
-						MaxTime:                        maxTime,
-						SupportsSharding:               true,
-						SendsSortedSeries:              true,
-						SendsSortedSeriesWithoutLabels: true,
-=======
 						MinTime:                      minTime,
 						MaxTime:                      maxTime,
 						SupportsSharding:             true,
-						SupportsWithoutReplicaLabels: false, // TODO(bwplotka): Add support for efficiency.
->>>>>>> acabb6e5
+						SupportsWithoutReplicaLabels: true,
 					}
 				}
 				return nil
