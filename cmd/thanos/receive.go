// Copyright (c) The Thanos Authors.
// Licensed under the Apache License 2.0.

package main

import (
	"context"
	"os"
	"path"
	"strings"
	"time"

	"google.golang.org/grpc"

	extflag "github.com/efficientgo/tools/extkingpin"
	"github.com/go-kit/log"
	"github.com/go-kit/log/level"
	grpc_logging "github.com/grpc-ecosystem/go-grpc-middleware/v2/interceptors/logging"
	"github.com/grpc-ecosystem/go-grpc-middleware/v2/interceptors/tags"
	"github.com/oklog/run"
	"github.com/opentracing/opentracing-go"
	"github.com/pkg/errors"
	"github.com/prometheus/client_golang/prometheus"
	"github.com/prometheus/client_golang/prometheus/promauto"
	"github.com/prometheus/common/model"
	"github.com/prometheus/prometheus/model/labels"
	"github.com/prometheus/prometheus/model/relabel"
	"github.com/prometheus/prometheus/tsdb"
	"github.com/thanos-io/objstore"
	"github.com/thanos-io/objstore/client"
	"gopkg.in/yaml.v2"

	"github.com/thanos-io/thanos/pkg/block/metadata"
	"github.com/thanos-io/thanos/pkg/component"
	"github.com/thanos-io/thanos/pkg/exemplars"
	"github.com/thanos-io/thanos/pkg/extgrpc"
	"github.com/thanos-io/thanos/pkg/extgrpc/snappy"
	"github.com/thanos-io/thanos/pkg/extkingpin"
	"github.com/thanos-io/thanos/pkg/extprom"
	"github.com/thanos-io/thanos/pkg/info"
	"github.com/thanos-io/thanos/pkg/info/infopb"
	"github.com/thanos-io/thanos/pkg/logging"
	"github.com/thanos-io/thanos/pkg/prober"
	"github.com/thanos-io/thanos/pkg/receive"
	"github.com/thanos-io/thanos/pkg/runutil"
	grpcserver "github.com/thanos-io/thanos/pkg/server/grpc"
	httpserver "github.com/thanos-io/thanos/pkg/server/http"
	"github.com/thanos-io/thanos/pkg/store"
	"github.com/thanos-io/thanos/pkg/store/labelpb"
	"github.com/thanos-io/thanos/pkg/tls"
)

const compressionNone = "none"

func registerReceive(app *extkingpin.App) {
	cmd := app.Command(component.Receive.String(), "Accept Prometheus remote write API requests and write to local tsdb.")

	conf := &receiveConfig{}
	conf.registerFlag(cmd)

	cmd.Setup(func(g *run.Group, logger log.Logger, reg *prometheus.Registry, tracer opentracing.Tracer, _ <-chan struct{}, debugLogging bool) error {
		lset, err := parseFlagLabels(conf.labelStrs)
		if err != nil {
			return errors.Wrap(err, "parse labels")
		}

		if !model.LabelName.IsValid(model.LabelName(conf.tenantLabelName)) {
			return errors.Errorf("unsupported format for tenant label name, got %s", conf.tenantLabelName)
		}
		if len(lset) == 0 {
			return errors.New("no external labels configured for receive, uniquely identifying external labels must be configured (ideally with `receive_` prefix); see https://thanos.io/tip/thanos/storage.md#external-labels for details.")
		}

		tagOpts, grpcLogOpts, err := logging.ParsegRPCOptions("", conf.reqLogConfig)
		if err != nil {
			return errors.Wrap(err, "error while parsing config for request logging")
		}

		tsdbOpts := &tsdb.Options{
			MinBlockDuration:               int64(time.Duration(*conf.tsdbMinBlockDuration) / time.Millisecond),
			MaxBlockDuration:               int64(time.Duration(*conf.tsdbMaxBlockDuration) / time.Millisecond),
			RetentionDuration:              int64(time.Duration(*conf.retention) / time.Millisecond),
			OutOfOrderTimeWindow:           int64(time.Duration(*conf.tsdbOutOfOrderTimeWindow) / time.Millisecond),
			OutOfOrderCapMax:               conf.tsdbOutOfOrderCapMax,
			NoLockfile:                     conf.noLockFile,
			WALCompression:                 conf.walCompression,
			MaxExemplars:                   conf.tsdbMaxExemplars,
			EnableExemplarStorage:          conf.tsdbMaxExemplars > 0,
			HeadChunksWriteQueueSize:       int(conf.tsdbWriteQueueSize),
			EnableMemorySnapshotOnShutdown: conf.tsdbMemorySnapshotOnShutdown,
			EnableNativeHistograms:         conf.tsdbEnableNativeHistograms,
		}

		// Are we running in IngestorOnly, RouterOnly or RouterIngestor mode?
		receiveMode := conf.determineMode()

		return runReceive(
			g,
			logger,
			debugLogging,
			reg,
			tracer,
			grpcLogOpts, tagOpts,
			tsdbOpts,
			lset,
			component.Receive,
			metadata.HashFunc(conf.hashFunc),
			receiveMode,
			conf,
		)
	})
}

func runReceive(
	g *run.Group,
	logger log.Logger,
	debugLogging bool,
	reg *prometheus.Registry,
	tracer opentracing.Tracer,
	grpcLogOpts []grpc_logging.Option,
	tagOpts []tags.Option,
	tsdbOpts *tsdb.Options,
	lset labels.Labels,
	comp component.SourceStoreAPI,
	hashFunc metadata.HashFunc,
	receiveMode receive.ReceiverMode,
	conf *receiveConfig,
) error {
	logger = log.With(logger, "component", "receive")

	level.Info(logger).Log("mode", receiveMode, "msg", "running receive")

	rwTLSConfig, err := tls.NewServerConfig(log.With(logger, "protocol", "HTTP"), conf.rwServerCert, conf.rwServerKey, conf.rwServerClientCA)
	if err != nil {
		return err
	}

	dialOpts, err := extgrpc.StoreClientGRPCOpts(
		logger,
		reg,
		tracer,
		conf.grpcConfig.tlsSrvCert != "",
		conf.grpcConfig.tlsSrvClientCA == "",
		conf.rwClientCert,
		conf.rwClientKey,
		conf.rwClientServerCA,
		conf.rwClientServerName,
	)
	if err != nil {
		return err
	}
	if conf.compression != compressionNone {
		dialOpts = append(dialOpts, grpc.WithDefaultCallOptions(grpc.UseCompressor(conf.compression)))
	}

	var bkt objstore.Bucket
	confContentYaml, err := conf.objStoreConfig.Content()
	if err != nil {
		return err
	}

	// Has this thanos receive instance been configured to ingest metrics into a local TSDB?
	enableIngestion := receiveMode == receive.IngestorOnly || receiveMode == receive.RouterIngestor

	upload := len(confContentYaml) > 0
	if enableIngestion {
		if upload {
			if tsdbOpts.MinBlockDuration != tsdbOpts.MaxBlockDuration {
				if !conf.ignoreBlockSize {
					return errors.Errorf("found that TSDB Max time is %d and Min time is %d. "+
						"Compaction needs to be disabled (tsdb.min-block-duration = tsdb.max-block-duration)", tsdbOpts.MaxBlockDuration, tsdbOpts.MinBlockDuration)
				}
				level.Warn(logger).Log("msg", "flag to ignore min/max block duration flags differing is being used. If the upload of a 2h block fails and a tsdb compaction happens that block may be missing from your Thanos bucket storage.")
			}
			// The background shipper continuously scans the data directory and uploads
			// new blocks to object storage service.
			bkt, err = client.NewBucket(logger, confContentYaml, reg, comp.String())
			if err != nil {
				return err
			}
		} else {
			level.Info(logger).Log("msg", "no supported bucket was configured, uploads will be disabled")
		}
	}

	// TODO(brancz): remove after a couple of versions
	// Migrate non-multi-tsdb capable storage to multi-tsdb disk layout.
	if err := migrateLegacyStorage(logger, conf.dataDir, conf.defaultTenantID); err != nil {
		return errors.Wrapf(err, "migrate legacy storage in %v to default tenant %v", conf.dataDir, conf.defaultTenantID)
	}

	relabelContentYaml, err := conf.relabelConfigPath.Content()
	if err != nil {
		return errors.Wrap(err, "get content of relabel configuration")
	}
	var relabelConfig []*relabel.Config
	if err := yaml.Unmarshal(relabelContentYaml, &relabelConfig); err != nil {
		return errors.Wrap(err, "parse relabel configuration")
	}

	dbs := receive.NewMultiTSDB(
		conf.dataDir,
		logger,
		reg,
		tsdbOpts,
		lset,
		conf.tenantLabelName,
		bkt,
		conf.allowOutOfOrderUpload,
		hashFunc,
	)
	writer := receive.NewWriter(log.With(logger, "component", "receive-writer"), dbs, conf.writerInterning)

	var limitsConfig *receive.RootLimitsConfig
	if conf.writeLimitsConfig != nil {
		limitsContentYaml, err := conf.writeLimitsConfig.Content()
		if err != nil {
			return errors.Wrap(err, "get content of limit configuration")
		}
		limitsConfig, err = receive.ParseRootLimitConfig(limitsContentYaml)
		if err != nil {
			return errors.Wrap(err, "parse limit configuration")
		}
	}
	limiter, err := receive.NewLimiter(conf.writeLimitsConfig, reg, receiveMode, log.With(logger, "component", "receive-limiter"))
	if err != nil {
		return errors.Wrap(err, "creating limiter")
	}

	webHandler := receive.NewHandler(log.With(logger, "component", "receive-handler"), &receive.Options{
		Writer:            writer,
		ListenAddress:     conf.rwAddress,
		Registry:          reg,
		Endpoint:          conf.endpoint,
		TenantHeader:      conf.tenantHeader,
		TenantField:       conf.tenantField,
		DefaultTenantID:   conf.defaultTenantID,
		ReplicaHeader:     conf.replicaHeader,
		ReplicationFactor: conf.replicationFactor,
		RelabelConfigs:    relabelConfig,
		ReceiverMode:      receiveMode,
		Tracer:            tracer,
		TLSConfig:         rwTLSConfig,
		DialOpts:          dialOpts,
		ForwardTimeout:    time.Duration(*conf.forwardTimeout),
		TSDBStats:         dbs,
		Limiter:           limiter,
	})

	grpcProbe := prober.NewGRPC()
	httpProbe := prober.NewHTTP()
	statusProber := prober.Combine(
		httpProbe,
		grpcProbe,
		prober.NewInstrumentation(comp, logger, extprom.WrapRegistererWithPrefix("thanos_", reg)),
	)

	// Start all components while we wait for TSDB to open but only load
	// initial config and mark ourselves as ready after it completes.

	// hashringChangedChan signals when TSDB needs to be flushed and updated due to hashring config change.
	hashringChangedChan := make(chan struct{}, 1)

	if enableIngestion {
		// uploadC signals when new blocks should be uploaded.
		uploadC := make(chan struct{}, 1)
		// uploadDone signals when uploading has finished.
		uploadDone := make(chan struct{}, 1)

		level.Debug(logger).Log("msg", "setting up TSDB")
		{
			if err := startTSDBAndUpload(g, logger, reg, dbs, uploadC, hashringChangedChan, upload, uploadDone, statusProber, bkt, receive.HashringAlgorithm(conf.hashringsAlgorithm)); err != nil {
				return err
			}
		}
	}

	level.Debug(logger).Log("msg", "setting up hashring")
	{
		if err := setupHashring(g, logger, reg, conf, hashringChangedChan, webHandler, statusProber, enableIngestion); err != nil {
			return err
		}
	}

	level.Debug(logger).Log("msg", "setting up HTTP server")
	{
		srv := httpserver.New(logger, reg, comp, httpProbe,
			httpserver.WithListen(*conf.httpBindAddr),
			httpserver.WithGracePeriod(time.Duration(*conf.httpGracePeriod)),
			httpserver.WithTLSConfig(*conf.httpTLSConfig),
		)
		g.Add(func() error {
			statusProber.Healthy()
			return srv.ListenAndServe()
		}, func(err error) {
			statusProber.NotReady(err)
			defer statusProber.NotHealthy(err)

			srv.Shutdown(err)
		})
	}

	level.Debug(logger).Log("msg", "setting up gRPC server")
	{
		tlsCfg, err := tls.NewServerConfig(log.With(logger, "protocol", "gRPC"), conf.grpcConfig.tlsSrvCert, conf.grpcConfig.tlsSrvKey, conf.grpcConfig.tlsSrvClientCA)
		if err != nil {
			return errors.Wrap(err, "setup gRPC server")
		}

		options := []store.ProxyStoreOption{}
		if debugLogging {
			options = append(options, store.WithProxyStoreDebugLogging())
		}

		proxy := store.NewProxyStore(
			logger,
			reg,
			dbs.TSDBLocalClients,
			comp,
			labels.Labels{},
			0,
			store.LazyRetrieval,
<<<<<<< HEAD
			nil,
=======
			options...,
>>>>>>> 01c5e05c
		)
		mts := store.NewLimitedStoreServer(store.NewInstrumentedStoreServer(reg, proxy), reg, conf.storeRateLimits)
		rw := store.ReadWriteTSDBStore{
			StoreServer:          mts,
			WriteableStoreServer: webHandler,
		}

		infoSrv := info.NewInfoServer(
			component.Receive.String(),
			info.WithLabelSetFunc(func() []labelpb.ZLabelSet { return proxy.LabelSet() }),
			info.WithStoreInfoFunc(func() *infopb.StoreInfo {
				if httpProbe.IsReady() {
					minTime, maxTime := proxy.TimeRange()
					return &infopb.StoreInfo{
						MinTime:                      minTime,
						MaxTime:                      maxTime,
						GuaranteedMinTime:            proxy.GuaranteedMinTime(),
						SupportsSharding:             true,
						SupportsWithoutReplicaLabels: true,
					}
				}
				return nil
			}),
			info.WithExemplarsInfoFunc(),
		)

		srv := grpcserver.New(logger, receive.NewUnRegisterer(reg), tracer, grpcLogOpts, tagOpts, comp, grpcProbe,
			grpcserver.WithServer(store.RegisterStoreServer(rw, logger)),
			grpcserver.WithServer(store.RegisterWritableStoreServer(rw)),
			grpcserver.WithServer(exemplars.RegisterExemplarsServer(exemplars.NewMultiTSDB(dbs.TSDBExemplars))),
			grpcserver.WithServer(info.RegisterInfoServer(infoSrv)),
			grpcserver.WithListen(conf.grpcConfig.bindAddress),
			grpcserver.WithGracePeriod(conf.grpcConfig.gracePeriod),
			grpcserver.WithMaxConnAge(conf.grpcConfig.maxConnectionAge),
			grpcserver.WithTLSConfig(tlsCfg),
		)

		g.Add(
			func() error {
				level.Info(logger).Log("msg", "listening for StoreAPI and WritableStoreAPI gRPC", "address", conf.grpcConfig.bindAddress)
				statusProber.Healthy()
				return srv.ListenAndServe()
			},
			func(err error) {
				statusProber.NotReady(err)
				defer statusProber.NotHealthy(err)

				srv.Shutdown(err)
			},
		)
	}

	level.Debug(logger).Log("msg", "setting up receive HTTP handler")
	{
		g.Add(
			func() error {
				return errors.Wrap(webHandler.Run(), "error starting web server")
			},
			func(err error) {
				webHandler.Close()
			},
		)
	}

	if limitsConfig.AreHeadSeriesLimitsConfigured() {
		level.Info(logger).Log("msg", "setting up periodic (every 15s) meta-monitoring query for limiting cache")
		{
			ctx, cancel := context.WithCancel(context.Background())
			g.Add(func() error {
				return runutil.Repeat(15*time.Second, ctx.Done(), func() error {
					if err := limiter.HeadSeriesLimiter.QueryMetaMonitoring(ctx); err != nil {
						level.Error(logger).Log("msg", "failed to query meta-monitoring", "err", err.Error())
					}
					return nil
				})
			}, func(err error) {
				cancel()
			})
		}
	}

	level.Debug(logger).Log("msg", "setting up periodic tenant pruning")
	{
		ctx, cancel := context.WithCancel(context.Background())
		g.Add(func() error {
			return runutil.Repeat(2*time.Hour, ctx.Done(), func() error {
				if err := dbs.Prune(ctx); err != nil {
					level.Error(logger).Log("err", err)
				}
				return nil
			})
		}, func(err error) {
			cancel()
		})
	}

	{
		if limiter.CanReload() {
			ctx, cancel := context.WithCancel(context.Background())
			g.Add(func() error {
				level.Debug(logger).Log("msg", "limits config initialized with file watcher.")
				if err := limiter.StartConfigReloader(ctx); err != nil {
					return err
				}
				<-ctx.Done()
				return nil
			}, func(err error) {
				cancel()
			})
		}
	}

	level.Info(logger).Log("msg", "starting receiver")
	return nil
}

// setupHashring sets up the hashring configuration provided.
// If no hashring is provided, we setup a single node hashring with local endpoint.
func setupHashring(g *run.Group,
	logger log.Logger,
	reg *prometheus.Registry,
	conf *receiveConfig,
	hashringChangedChan chan struct{},
	webHandler *receive.Handler,
	statusProber prober.Probe,
	enableIngestion bool,
) error {
	// Note: the hashring configuration watcher
	// is the sender and thus closes the chan.
	// In the single-node case, which has no configuration
	// watcher, we close the chan ourselves.
	updates := make(chan receive.Hashring, 1)
	algorithm := receive.HashringAlgorithm(conf.hashringsAlgorithm)

	// The Hashrings config file path is given initializing config watcher.
	if conf.hashringsFilePath != "" {
		cw, err := receive.NewConfigWatcher(log.With(logger, "component", "config-watcher"), reg, conf.hashringsFilePath, *conf.refreshInterval)
		if err != nil {
			return errors.Wrap(err, "failed to initialize config watcher")
		}

		// Check the hashring configuration on before running the watcher.
		if err := cw.ValidateConfig(); err != nil {
			cw.Stop()
			close(updates)
			return errors.Wrap(err, "failed to validate hashring configuration file")
		}

		ctx, cancel := context.WithCancel(context.Background())
		g.Add(func() error {
			level.Info(logger).Log("msg", "the hashring initialized with config watcher.")
			return receive.HashringFromConfigWatcher(ctx, algorithm, conf.replicationFactor, updates, cw)
		}, func(error) {
			cancel()
		})
	} else {
		var (
			ring receive.Hashring
			err  error
		)
		// The Hashrings config file content given initialize configuration from content.
		if len(conf.hashringsFileContent) > 0 {
			ring, err = receive.HashringFromConfig(algorithm, conf.replicationFactor, conf.hashringsFileContent)
			if err != nil {
				close(updates)
				return errors.Wrap(err, "failed to validate hashring configuration file")
			}
			level.Info(logger).Log("msg", "the hashring initialized directly with the given content through the flag.")
		} else {
			level.Info(logger).Log("msg", "the hashring file is not specified use single node hashring.")
			ring = receive.SingleNodeHashring(conf.endpoint)
		}

		cancel := make(chan struct{})
		g.Add(func() error {
			defer close(updates)
			updates <- ring
			<-cancel
			return nil
		}, func(error) {
			close(cancel)
		})
	}

	cancel := make(chan struct{})
	g.Add(func() error {

		if enableIngestion {
			defer close(hashringChangedChan)
		}

		for {
			select {
			case h, ok := <-updates:
				if !ok {
					return nil
				}
				webHandler.Hashring(h)
				// If ingestion is enabled, send a signal to TSDB to flush.
				if enableIngestion {
					hashringChangedChan <- struct{}{}
				} else {
					// If not, just signal we are ready (this is important during first hashring load)
					statusProber.Ready()
				}
			case <-cancel:
				return nil
			}
		}
	}, func(err error) {
		close(cancel)
	},
	)
	return nil
}

// startTSDBAndUpload starts the multi-TSDB and sets up the rungroup to flush the TSDB and reload on hashring change.
// It also upload blocks to object store, if upload is enabled.
func startTSDBAndUpload(g *run.Group,
	logger log.Logger,
	reg *prometheus.Registry,
	dbs *receive.MultiTSDB,
	uploadC chan struct{},
	hashringChangedChan chan struct{},
	upload bool,
	uploadDone chan struct{},
	statusProber prober.Probe,
	bkt objstore.Bucket,
	hashringAlgorithm receive.HashringAlgorithm,
) error {

	log.With(logger, "component", "storage")
	dbUpdatesStarted := promauto.With(reg).NewCounter(prometheus.CounterOpts{
		Name: "thanos_receive_multi_db_updates_attempted_total",
		Help: "Number of Multi DB attempted reloads with flush and potential upload due to hashring changes",
	})
	dbUpdatesCompleted := promauto.With(reg).NewCounter(prometheus.CounterOpts{
		Name: "thanos_receive_multi_db_updates_completed_total",
		Help: "Number of Multi DB completed reloads with flush and potential upload due to hashring changes",
	})

	level.Debug(logger).Log("msg", "removing storage lock files if any")
	if err := dbs.RemoveLockFilesIfAny(); err != nil {
		return errors.Wrap(err, "remove storage lock files")
	}

	// TSDBs reload logic, listening on hashring changes.
	cancel := make(chan struct{})
	g.Add(func() error {
		defer close(uploadC)

		// Before quitting, ensure the WAL is flushed and the DBs are closed.
		defer func() {
			level.Info(logger).Log("msg", "shutting down storage")
			if err := dbs.Flush(); err != nil {
				level.Error(logger).Log("err", err, "msg", "failed to flush storage")
			} else {
				level.Info(logger).Log("msg", "storage is flushed successfully")
			}
			if err := dbs.Close(); err != nil {
				level.Error(logger).Log("err", err, "msg", "failed to close storage")
				return
			}
			level.Info(logger).Log("msg", "storage is closed")
		}()

		var initialized bool
		for {
			select {
			case <-cancel:
				return nil
			case _, ok := <-hashringChangedChan:
				if !ok {
					return nil
				}

				// When using Ketama as the hashring algorithm, there is no need to flush the TSDB head.
				// If new receivers were added to the hashring, existing receivers will not need to
				// ingest additional series.
				// If receivers are removed from the hashring, existing receivers will only need
				// to ingest a subset of the series that were assigned to the removed receivers.
				// As a result, changing the hashring produces no churn, hence no need to force
				// head compaction and upload.
				flushHead := !initialized || hashringAlgorithm != receive.AlgorithmKetama
				if flushHead {
					msg := "hashring has changed; server is not ready to receive requests"
					statusProber.NotReady(errors.New(msg))
					level.Info(logger).Log("msg", msg)

					level.Info(logger).Log("msg", "updating storage")
					dbUpdatesStarted.Inc()
					if err := dbs.Flush(); err != nil {
						return errors.Wrap(err, "flushing storage")
					}
					if err := dbs.Open(); err != nil {
						return errors.Wrap(err, "opening storage")
					}
					if upload {
						uploadC <- struct{}{}
						<-uploadDone
					}
					dbUpdatesCompleted.Inc()
					statusProber.Ready()
					level.Info(logger).Log("msg", "storage started, and server is ready to receive requests")
					dbUpdatesCompleted.Inc()
				}
				initialized = true
			}
		}
	}, func(err error) {
		close(cancel)
	})

	if upload {
		logger := log.With(logger, "component", "uploader")
		upload := func(ctx context.Context) error {
			level.Debug(logger).Log("msg", "upload phase starting")
			start := time.Now()

			uploaded, err := dbs.Sync(ctx)
			if err != nil {
				level.Warn(logger).Log("msg", "upload failed", "elapsed", time.Since(start), "err", err)
				return err
			}
			level.Debug(logger).Log("msg", "upload phase done", "uploaded", uploaded, "elapsed", time.Since(start))
			return nil
		}
		{
			level.Info(logger).Log("msg", "upload enabled, starting initial sync")
			if err := upload(context.Background()); err != nil {
				return errors.Wrap(err, "initial upload failed")
			}
			level.Info(logger).Log("msg", "initial sync done")
		}
		{
			ctx, cancel := context.WithCancel(context.Background())
			g.Add(func() error {
				// Ensure we clean up everything properly.
				defer func() {
					runutil.CloseWithLogOnErr(logger, bkt, "bucket client")
				}()

				// Before quitting, ensure all blocks are uploaded.
				defer func() {
					<-uploadC // Closed by storage routine when it's done.
					level.Info(logger).Log("msg", "uploading the final cut block before exiting")
					ctx, cancel := context.WithCancel(context.Background())
					uploaded, err := dbs.Sync(ctx)
					if err != nil {
						cancel()
						level.Error(logger).Log("msg", "the final upload failed", "err", err)
						return
					}
					cancel()
					level.Info(logger).Log("msg", "the final cut block was uploaded", "uploaded", uploaded)
				}()

				defer close(uploadDone)

				// Run the uploader in a loop.
				tick := time.NewTicker(30 * time.Second)
				defer tick.Stop()

				for {
					select {
					case <-ctx.Done():
						return nil
					case <-uploadC:
						// Upload on demand.
						if err := upload(ctx); err != nil {
							level.Warn(logger).Log("msg", "on demand upload failed", "err", err)
						}
						uploadDone <- struct{}{}
					case <-tick.C:
						if err := upload(ctx); err != nil {
							level.Warn(logger).Log("msg", "recurring upload failed", "err", err)
						}
					}
				}
			}, func(error) {
				cancel()
			})
		}
	}

	return nil
}

func migrateLegacyStorage(logger log.Logger, dataDir, defaultTenantID string) error {
	defaultTenantDataDir := path.Join(dataDir, defaultTenantID)

	if _, err := os.Stat(defaultTenantDataDir); !os.IsNotExist(err) {
		level.Info(logger).Log("msg", "default tenant data dir already present, not attempting to migrate storage")
		return nil
	}

	if _, err := os.Stat(dataDir); os.IsNotExist(err) {
		level.Info(logger).Log("msg", "no existing storage found, no data migration attempted")
		return nil
	}

	level.Info(logger).Log("msg", "found legacy storage, migrating to multi-tsdb layout with default tenant", "defaultTenantID", defaultTenantID)

	files, err := os.ReadDir(dataDir)
	if err != nil {
		return errors.Wrapf(err, "read legacy data dir: %v", dataDir)
	}

	if err := os.MkdirAll(defaultTenantDataDir, 0750); err != nil {
		return errors.Wrapf(err, "create default tenant data dir: %v", defaultTenantDataDir)
	}

	for _, f := range files {
		from := path.Join(dataDir, f.Name())
		to := path.Join(defaultTenantDataDir, f.Name())
		if err := os.Rename(from, to); err != nil {
			return errors.Wrapf(err, "migrate file from %v to %v", from, to)
		}
	}

	return nil
}

type receiveConfig struct {
	httpBindAddr    *string
	httpGracePeriod *model.Duration
	httpTLSConfig   *string

	grpcConfig grpcConfig

	rwAddress          string
	rwServerCert       string
	rwServerKey        string
	rwServerClientCA   string
	rwClientCert       string
	rwClientKey        string
	rwClientServerCA   string
	rwClientServerName string

	dataDir   string
	labelStrs []string

	objStoreConfig *extflag.PathOrContent
	retention      *model.Duration

	hashringsFilePath    string
	hashringsFileContent string
	hashringsAlgorithm   string

	refreshInterval   *model.Duration
	endpoint          string
	tenantHeader      string
	tenantField       string
	tenantLabelName   string
	defaultTenantID   string
	replicaHeader     string
	replicationFactor uint64
	forwardTimeout    *model.Duration
	compression       string

	tsdbMinBlockDuration         *model.Duration
	tsdbMaxBlockDuration         *model.Duration
	tsdbOutOfOrderTimeWindow     *model.Duration
	tsdbOutOfOrderCapMax         int64
	tsdbAllowOverlappingBlocks   bool
	tsdbMaxExemplars             int64
	tsdbWriteQueueSize           int64
	tsdbMemorySnapshotOnShutdown bool
	tsdbEnableNativeHistograms   bool

	walCompression  bool
	noLockFile      bool
	writerInterning bool

	hashFunc string

	ignoreBlockSize       bool
	allowOutOfOrderUpload bool

	reqLogConfig      *extflag.PathOrContent
	relabelConfigPath *extflag.PathOrContent

	writeLimitsConfig *extflag.PathOrContent
	storeRateLimits   store.SeriesSelectLimits
}

func (rc *receiveConfig) registerFlag(cmd extkingpin.FlagClause) {
	rc.httpBindAddr, rc.httpGracePeriod, rc.httpTLSConfig = extkingpin.RegisterHTTPFlags(cmd)
	rc.grpcConfig.registerFlag(cmd)
	rc.storeRateLimits.RegisterFlags(cmd)

	cmd.Flag("remote-write.address", "Address to listen on for remote write requests.").
		Default("0.0.0.0:19291").StringVar(&rc.rwAddress)

	cmd.Flag("remote-write.server-tls-cert", "TLS Certificate for HTTP server, leave blank to disable TLS.").Default("").StringVar(&rc.rwServerCert)

	cmd.Flag("remote-write.server-tls-key", "TLS Key for the HTTP server, leave blank to disable TLS.").Default("").StringVar(&rc.rwServerKey)

	cmd.Flag("remote-write.server-tls-client-ca", "TLS CA to verify clients against. If no client CA is specified, there is no client verification on server side. (tls.NoClientCert)").Default("").StringVar(&rc.rwServerClientCA)

	cmd.Flag("remote-write.client-tls-cert", "TLS Certificates to use to identify this client to the server.").Default("").StringVar(&rc.rwClientCert)

	cmd.Flag("remote-write.client-tls-key", "TLS Key for the client's certificate.").Default("").StringVar(&rc.rwClientKey)

	cmd.Flag("remote-write.client-tls-ca", "TLS CA Certificates to use to verify servers.").Default("").StringVar(&rc.rwClientServerCA)

	cmd.Flag("remote-write.client-server-name", "Server name to verify the hostname on the returned TLS certificates. See https://tools.ietf.org/html/rfc4366#section-3.1").Default("").StringVar(&rc.rwClientServerName)

	cmd.Flag("tsdb.path", "Data directory of TSDB.").
		Default("./data").StringVar(&rc.dataDir)

	cmd.Flag("label", "External labels to announce. This flag will be removed in the future when handling multiple tsdb instances is added.").PlaceHolder("key=\"value\"").StringsVar(&rc.labelStrs)

	rc.objStoreConfig = extkingpin.RegisterCommonObjStoreFlags(cmd, "", false)

	rc.retention = extkingpin.ModelDuration(cmd.Flag("tsdb.retention", "How long to retain raw samples on local storage. 0d - disables the retention policy (i.e. infinite retention). For more details on how retention is enforced for individual tenants, please refer to the Tenant lifecycle management section in the Receive documentation: https://thanos.io/tip/components/receive.md/#tenant-lifecycle-management").Default("15d"))

	cmd.Flag("receive.hashrings-file", "Path to file that contains the hashring configuration. A watcher is initialized to watch changes and update the hashring dynamically.").PlaceHolder("<path>").StringVar(&rc.hashringsFilePath)

	cmd.Flag("receive.hashrings", "Alternative to 'receive.hashrings-file' flag (lower priority). Content of file that contains the hashring configuration.").PlaceHolder("<content>").StringVar(&rc.hashringsFileContent)

	hashringAlgorithmsHelptext := strings.Join([]string{string(receive.AlgorithmHashmod), string(receive.AlgorithmKetama)}, ", ")
	cmd.Flag("receive.hashrings-algorithm", "The algorithm used when distributing series in the hashrings. Must be one of "+hashringAlgorithmsHelptext+". Will be overwritten by the tenant-specific algorithm in the hashring config.").
		Default(string(receive.AlgorithmHashmod)).
		EnumVar(&rc.hashringsAlgorithm, string(receive.AlgorithmHashmod), string(receive.AlgorithmKetama))

	rc.refreshInterval = extkingpin.ModelDuration(cmd.Flag("receive.hashrings-file-refresh-interval", "Refresh interval to re-read the hashring configuration file. (used as a fallback)").
		Default("5m"))

	cmd.Flag("receive.local-endpoint", "Endpoint of local receive node. Used to identify the local node in the hashring configuration. If it's empty AND hashring configuration was provided, it means that receive will run in RoutingOnly mode.").StringVar(&rc.endpoint)

	cmd.Flag("receive.tenant-header", "HTTP header to determine tenant for write requests.").Default(receive.DefaultTenantHeader).StringVar(&rc.tenantHeader)

	cmd.Flag("receive.tenant-certificate-field", "Use TLS client's certificate field to determine tenant for write requests. Must be one of "+receive.CertificateFieldOrganization+", "+receive.CertificateFieldOrganizationalUnit+" or "+receive.CertificateFieldCommonName+". This setting will cause the receive.tenant-header flag value to be ignored.").Default("").EnumVar(&rc.tenantField, "", receive.CertificateFieldOrganization, receive.CertificateFieldOrganizationalUnit, receive.CertificateFieldCommonName)

	cmd.Flag("receive.default-tenant-id", "Default tenant ID to use when none is provided via a header.").Default(receive.DefaultTenant).StringVar(&rc.defaultTenantID)

	cmd.Flag("receive.tenant-label-name", "Label name through which the tenant will be announced.").Default(receive.DefaultTenantLabel).StringVar(&rc.tenantLabelName)

	cmd.Flag("receive.replica-header", "HTTP header specifying the replica number of a write request.").Default(receive.DefaultReplicaHeader).StringVar(&rc.replicaHeader)

	compressionOptions := strings.Join([]string{snappy.Name, compressionNone}, ", ")
	cmd.Flag("receive.grpc-compression", "Compression algorithm to use for gRPC requests to other receivers. Must be one of: "+compressionOptions).Default(snappy.Name).EnumVar(&rc.compression, snappy.Name, compressionNone)

	cmd.Flag("receive.replication-factor", "How many times to replicate incoming write requests.").Default("1").Uint64Var(&rc.replicationFactor)

	rc.forwardTimeout = extkingpin.ModelDuration(cmd.Flag("receive-forward-timeout", "Timeout for each forward request.").Default("5s").Hidden())

	rc.relabelConfigPath = extflag.RegisterPathOrContent(cmd, "receive.relabel-config", "YAML file that contains relabeling configuration.", extflag.WithEnvSubstitution())

	rc.tsdbMinBlockDuration = extkingpin.ModelDuration(cmd.Flag("tsdb.min-block-duration", "Min duration for local TSDB blocks").Default("2h").Hidden())

	rc.tsdbMaxBlockDuration = extkingpin.ModelDuration(cmd.Flag("tsdb.max-block-duration", "Max duration for local TSDB blocks").Default("2h").Hidden())

	rc.tsdbOutOfOrderTimeWindow = extkingpin.ModelDuration(cmd.Flag("tsdb.out-of-order.time-window",
		"[EXPERIMENTAL] Configures the allowed time window for ingestion of out-of-order samples. Disabled (0s) by default"+
			"Please note if you enable this option and you use compactor, make sure you have the --enable-vertical-compaction flag enabled, otherwise you might risk compactor halt.",
	).Default("0s").Hidden())

	cmd.Flag("tsdb.out-of-order.cap-max",
		"[EXPERIMENTAL] Configures the maximum capacity for out-of-order chunks (in samples). If set to <=0, default value 32 is assumed.",
	).Default("0").Hidden().Int64Var(&rc.tsdbOutOfOrderCapMax)

	cmd.Flag("tsdb.allow-overlapping-blocks", "Allow overlapping blocks, which in turn enables vertical compaction and vertical query merge. Does not do anything, enabled all the time.").Default("false").BoolVar(&rc.tsdbAllowOverlappingBlocks)

	cmd.Flag("tsdb.wal-compression", "Compress the tsdb WAL.").Default("true").BoolVar(&rc.walCompression)

	cmd.Flag("tsdb.no-lockfile", "Do not create lockfile in TSDB data directory. In any case, the lockfiles will be deleted on next startup.").Default("false").BoolVar(&rc.noLockFile)

	cmd.Flag("tsdb.max-exemplars",
		"Enables support for ingesting exemplars and sets the maximum number of exemplars that will be stored per tenant."+
			" In case the exemplar storage becomes full (number of stored exemplars becomes equal to max-exemplars),"+
			" ingesting a new exemplar will evict the oldest exemplar from storage. 0 (or less) value of this flag disables exemplars storage.").
		Default("0").Int64Var(&rc.tsdbMaxExemplars)

	cmd.Flag("tsdb.write-queue-size",
		"[EXPERIMENTAL] Enables configuring the size of the chunk write queue used in the head chunks mapper. "+
			"A queue size of zero (default) disables this feature entirely.").
		Default("0").Hidden().Int64Var(&rc.tsdbWriteQueueSize)

	cmd.Flag("tsdb.memory-snapshot-on-shutdown",
		"[EXPERIMENTAL] Enables feature to snapshot in-memory chunks on shutdown for faster restarts.").
		Default("false").Hidden().BoolVar(&rc.tsdbMemorySnapshotOnShutdown)

	cmd.Flag("tsdb.enable-native-histograms",
		"[EXPERIMENTAL] Enables the ingestion of native histograms.").
		Default("false").Hidden().BoolVar(&rc.tsdbEnableNativeHistograms)

	cmd.Flag("writer.intern",
		"[EXPERIMENTAL] Enables string interning in receive writer, for more optimized memory usage.").
		Default("false").Hidden().BoolVar(&rc.writerInterning)

	cmd.Flag("hash-func", "Specify which hash function to use when calculating the hashes of produced files. If no function has been specified, it does not happen. This permits avoiding downloading some files twice albeit at some performance cost. Possible values are: \"\", \"SHA256\".").
		Default("").EnumVar(&rc.hashFunc, "SHA256", "")

	cmd.Flag("shipper.ignore-unequal-block-size", "If true receive will not require min and max block size flags to be set to the same value. Only use this if you want to keep long retention and compaction enabled, as in the worst case it can result in ~2h data loss for your Thanos bucket storage.").Default("false").Hidden().BoolVar(&rc.ignoreBlockSize)

	cmd.Flag("shipper.allow-out-of-order-uploads",
		"If true, shipper will skip failed block uploads in the given iteration and retry later. This means that some newer blocks might be uploaded sooner than older blocks."+
			"This can trigger compaction without those blocks and as a result will create an overlap situation. Set it to true if you have vertical compaction enabled and wish to upload blocks as soon as possible without caring"+
			"about order.").
		Default("false").Hidden().BoolVar(&rc.allowOutOfOrderUpload)

	rc.reqLogConfig = extkingpin.RegisterRequestLoggingFlags(cmd)

	rc.writeLimitsConfig = extflag.RegisterPathOrContent(cmd, "receive.limits-config", "YAML file that contains limit configuration.", extflag.WithEnvSubstitution(), extflag.WithHidden())
}

// determineMode returns the ReceiverMode that this receiver is configured to run in.
// This is used to configure this Receiver's forwarding and ingesting behavior at runtime.
func (rc *receiveConfig) determineMode() receive.ReceiverMode {
	// Has the user provided some kind of hashring configuration?
	hashringSpecified := rc.hashringsFileContent != "" || rc.hashringsFilePath != ""
	// Has the user specified the --receive.local-endpoint flag?
	localEndpointSpecified := rc.endpoint != ""

	switch {
	case hashringSpecified && localEndpointSpecified:
		return receive.RouterIngestor
	case hashringSpecified && !localEndpointSpecified:
		// Be careful - if the hashring contains an address that routes to itself and does not specify a local
		// endpoint - you've just created an infinite loop / fork bomb :)
		return receive.RouterOnly
	default:
		// hashring configuration has not been provided so we ingest all metrics locally.
		return receive.IngestorOnly
	}
}<|MERGE_RESOLUTION|>--- conflicted
+++ resolved
@@ -320,11 +320,7 @@
 			labels.Labels{},
 			0,
 			store.LazyRetrieval,
-<<<<<<< HEAD
-			nil,
-=======
 			options...,
->>>>>>> 01c5e05c
 		)
 		mts := store.NewLimitedStoreServer(store.NewInstrumentedStoreServer(reg, proxy), reg, conf.storeRateLimits)
 		rw := store.ReadWriteTSDBStore{
