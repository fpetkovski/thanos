// Copyright (c) The Thanos Authors.
// Licensed under the Apache License 2.0.

package main

import (
	"context"
	"math"
	"net/url"
	"sync"
	"time"

	extflag "github.com/efficientgo/tools/extkingpin"
	"github.com/go-kit/log"
	"github.com/go-kit/log/level"
	grpc_logging "github.com/grpc-ecosystem/go-grpc-middleware/v2/interceptors/logging"
	"github.com/grpc-ecosystem/go-grpc-middleware/v2/interceptors/tags"
	"github.com/oklog/run"
	"github.com/opentracing/opentracing-go"
	"github.com/pkg/errors"
	"github.com/prometheus/client_golang/prometheus"
	"github.com/prometheus/client_golang/prometheus/promauto"
	"github.com/prometheus/common/model"
	"github.com/prometheus/prometheus/model/labels"
	"github.com/thanos-io/objstore/client"

	"github.com/thanos-io/thanos/pkg/block/metadata"
	"github.com/thanos-io/thanos/pkg/component"
	"github.com/thanos-io/thanos/pkg/exemplars"
	"github.com/thanos-io/thanos/pkg/extkingpin"
	"github.com/thanos-io/thanos/pkg/extprom"
	"github.com/thanos-io/thanos/pkg/httpconfig"
	"github.com/thanos-io/thanos/pkg/info"
	"github.com/thanos-io/thanos/pkg/info/infopb"
	"github.com/thanos-io/thanos/pkg/logging"
	meta "github.com/thanos-io/thanos/pkg/metadata"
	thanosmodel "github.com/thanos-io/thanos/pkg/model"
	"github.com/thanos-io/thanos/pkg/prober"
	"github.com/thanos-io/thanos/pkg/promclient"
	"github.com/thanos-io/thanos/pkg/reloader"
	"github.com/thanos-io/thanos/pkg/rules"
	"github.com/thanos-io/thanos/pkg/runutil"
	grpcserver "github.com/thanos-io/thanos/pkg/server/grpc"
	httpserver "github.com/thanos-io/thanos/pkg/server/http"
	"github.com/thanos-io/thanos/pkg/shipper"
	"github.com/thanos-io/thanos/pkg/store"
	"github.com/thanos-io/thanos/pkg/store/labelpb"
	"github.com/thanos-io/thanos/pkg/targets"
	"github.com/thanos-io/thanos/pkg/tls"
)

func registerSidecar(app *extkingpin.App) {
	cmd := app.Command(component.Sidecar.String(), "Sidecar for Prometheus server.")
	conf := &sidecarConfig{}
	conf.registerFlag(cmd)
	cmd.Setup(func(g *run.Group, logger log.Logger, reg *prometheus.Registry, tracer opentracing.Tracer, _ <-chan struct{}, _ bool) error {
		tagOpts, grpcLogOpts, err := logging.ParsegRPCOptions("", conf.reqLogConfig)
		if err != nil {
			return errors.Wrap(err, "error while parsing config for request logging")
		}

		rl := reloader.New(log.With(logger, "component", "reloader"),
			extprom.WrapRegistererWithPrefix("thanos_sidecar_", reg),
			&reloader.Options{
				ReloadURL:     reloader.ReloadURLFromBase(conf.prometheus.url),
				CfgFile:       conf.reloader.confFile,
				CfgOutputFile: conf.reloader.envVarConfFile,
				WatchedDirs:   conf.reloader.ruleDirectories,
				WatchInterval: conf.reloader.watchInterval,
				RetryInterval: conf.reloader.retryInterval,
			})

		return runSidecar(g, logger, reg, tracer, rl, component.Sidecar, *conf, grpcLogOpts, tagOpts)
	})
}

func runSidecar(
	g *run.Group,
	logger log.Logger,
	reg *prometheus.Registry,
	tracer opentracing.Tracer,
	reloader *reloader.Reloader,
	comp component.Component,
	conf sidecarConfig,
	grpcLogOpts []grpc_logging.Option,
	tagOpts []tags.Option,
) error {
	httpConfContentYaml, err := conf.prometheus.httpClient.Content()
	if err != nil {
		return errors.Wrap(err, "getting http client config")
	}
	httpClientConfig, err := httpconfig.NewClientConfigFromYAML(httpConfContentYaml)
	if err != nil {
		return errors.Wrap(err, "parsing http config YAML")
	}

	httpClient, err := httpconfig.NewHTTPClient(*httpClientConfig, "thanos-sidecar")
	if err != nil {
		return errors.Wrap(err, "Improper http client config")
	}

	reloader.SetHttpClient(*httpClient)

	var m = &promMetadata{
		promURL: conf.prometheus.url,

		// Start out with the full time range. The shipper will constrain it later.
		// TODO(fabxc): minimum timestamp is never adjusted if shipping is disabled.
		mint:      conf.limitMinTime.PrometheusTimestamp(),
		maxt:      math.MaxInt64,
		retention: math.MaxInt64,

		limitMinTime: conf.limitMinTime,
		client:       promclient.NewWithTracingClient(logger, httpClient, "thanos-sidecar"),
	}

	confContentYaml, err := conf.objStore.Content()
	if err != nil {
		return errors.Wrap(err, "getting object store config")
	}

	var uploads = true
	if len(confContentYaml) == 0 {
		level.Info(logger).Log("msg", "no supported bucket was configured, uploads will be disabled")
		uploads = false
	}

	grpcProbe := prober.NewGRPC()
	httpProbe := prober.NewHTTP()
	statusProber := prober.Combine(
		httpProbe,
		grpcProbe,
		prober.NewInstrumentation(comp, logger, extprom.WrapRegistererWithPrefix("thanos_", reg)),
	)

	srv := httpserver.New(logger, reg, comp, httpProbe,
		httpserver.WithListen(conf.http.bindAddress),
		httpserver.WithGracePeriod(time.Duration(conf.http.gracePeriod)),
		httpserver.WithTLSConfig(conf.http.tlsConfig),
	)

	g.Add(func() error {
		statusProber.Healthy()

		return srv.ListenAndServe()
	}, func(err error) {
		statusProber.NotReady(err)
		defer statusProber.NotHealthy(err)

		srv.Shutdown(err)
	})

	// Setup all the concurrent groups.
	{
		promUp := promauto.With(reg).NewGauge(prometheus.GaugeOpts{
			Name: "thanos_sidecar_prometheus_up",
			Help: "Boolean indicator whether the sidecar can reach its Prometheus peer.",
		})

		ctx, cancel := context.WithCancel(context.Background())
		g.Add(func() error {
			// Only check Prometheus's flags when upload is enabled.
			if uploads {
				// Check prometheus's flags to ensure same sidecar flags.
				flags, err := validatePrometheus(ctx, m.client, logger, conf.shipper.ignoreBlockSize, m)
				if err != nil {
					return errors.Wrap(err, "validate Prometheus flags")
				}
				if flags != nil {
<<<<<<< HEAD
					m.UpdateRetention(time.Duration(flags.TSDBRetention).Milliseconds())
=======
					m.UpdateFlags(flags)
>>>>>>> 01c5e05c
				}
			}

			// We retry infinitely until we reach and fetch BuildVersion from our Prometheus.
			err := runutil.Retry(2*time.Second, ctx.Done(), func() error {
				if err := m.BuildVersion(ctx); err != nil {
					level.Warn(logger).Log(
						"msg", "failed to fetch prometheus version. Is Prometheus running? Retrying",
						"err", err,
					)
					return err
				}

				level.Info(logger).Log(
					"msg", "successfully loaded prometheus version",
				)
				return nil
			})
			if err != nil {
				return errors.Wrap(err, "failed to get prometheus version")
			}

			// Blocking query of external labels before joining as a Source Peer into gossip.
			// We retry infinitely until we reach and fetch labels from our Prometheus.
			err = runutil.Retry(2*time.Second, ctx.Done(), func() error {
				if err := m.UpdateLabels(ctx); err != nil {
					level.Warn(logger).Log(
						"msg", "failed to fetch initial external labels. Is Prometheus running? Retrying",
						"err", err,
					)
					promUp.Set(0)
					statusProber.NotReady(err)
					return err
				}

				level.Info(logger).Log(
					"msg", "successfully loaded prometheus external labels",
					"external_labels", m.Labels().String(),
				)
				promUp.Set(1)
				statusProber.Ready()
				return nil
			})
			if err != nil {
				return errors.Wrap(err, "initial external labels query")
			}

			if len(m.Labels()) == 0 {
				return errors.New("no external labels configured on Prometheus server, uniquely identifying external labels must be configured; see https://thanos.io/tip/thanos/storage.md#external-labels for details.")
			}

			// Periodically query the Prometheus config. We use this as a heartbeat as well as for updating
			// the external labels we apply.
			return runutil.Repeat(conf.prometheus.getConfigInterval, ctx.Done(), func() error {
				iterCtx, iterCancel := context.WithTimeout(context.Background(), conf.prometheus.getConfigTimeout)
				defer iterCancel()

				if err := m.UpdateLabels(iterCtx); err != nil {
					level.Warn(logger).Log("msg", "heartbeat failed", "err", err)
					promUp.Set(0)
					statusProber.NotReady(err)
				} else {
					promUp.Set(1)
					statusProber.Ready()
				}

				return nil
			})
		}, func(error) {
			cancel()
		})
	}
	{
		ctx, cancel := context.WithCancel(context.Background())
		g.Add(func() error {
			return reloader.Watch(ctx)
		}, func(error) {
			cancel()
		})
	}
	{
		c := promclient.NewWithTracingClient(logger, httpClient, httpconfig.ThanosUserAgent)

		promStore, err := store.NewPrometheusStore(logger, reg, c, conf.prometheus.url, component.Sidecar, m.Labels, m.Timestamps, m.Version)
		if err != nil {
			return errors.Wrap(err, "create Prometheus store")
		}

		tlsCfg, err := tls.NewServerConfig(log.With(logger, "protocol", "gRPC"),
			conf.grpc.tlsSrvCert, conf.grpc.tlsSrvKey, conf.grpc.tlsSrvClientCA)
		if err != nil {
			return errors.Wrap(err, "setup gRPC server")
		}

		exemplarSrv := exemplars.NewPrometheus(conf.prometheus.url, c, m.Labels)

		infoSrv := info.NewInfoServer(
			component.Sidecar.String(),
			info.WithLabelSetFunc(func() []labelpb.ZLabelSet {
				return promStore.LabelSet()
			}),
			info.WithStoreInfoFunc(func() *infopb.StoreInfo {
				if httpProbe.IsReady() {
					now := time.Now().UnixMilli()
					mint, maxt := promStore.Timestamps()
<<<<<<< HEAD
					guaranteedMinTime := maxt - m.Retention()
					if mint < guaranteedMinTime {
						guaranteedMinTime = mint
					}
=======
					guaranteedMinTime := store.GuaranteedMinTime(now, mint, m.Retention(), m.MinBlockSize())
>>>>>>> 01c5e05c
					return &infopb.StoreInfo{
						MinTime:                      mint,
						MaxTime:                      maxt,
						GuaranteedMinTime:            guaranteedMinTime,
						SupportsSharding:             true,
						SupportsWithoutReplicaLabels: true,
					}
				}
				return nil
			}),
			info.WithExemplarsInfoFunc(),
			info.WithRulesInfoFunc(),
			info.WithTargetsInfoFunc(),
			info.WithMetricMetadataInfoFunc(),
		)

		storeServer := store.NewLimitedStoreServer(store.NewInstrumentedStoreServer(reg, promStore), reg, conf.storeRateLimits)
		s := grpcserver.New(logger, reg, tracer, grpcLogOpts, tagOpts, comp, grpcProbe,
			grpcserver.WithServer(store.RegisterStoreServer(storeServer, logger)),
			grpcserver.WithServer(rules.RegisterRulesServer(rules.NewPrometheus(conf.prometheus.url, c, m.Labels))),
			grpcserver.WithServer(targets.RegisterTargetsServer(targets.NewPrometheus(conf.prometheus.url, c, m.Labels))),
			grpcserver.WithServer(meta.RegisterMetadataServer(meta.NewPrometheus(conf.prometheus.url, c))),
			grpcserver.WithServer(exemplars.RegisterExemplarsServer(exemplarSrv)),
			grpcserver.WithServer(info.RegisterInfoServer(infoSrv)),
			grpcserver.WithListen(conf.grpc.bindAddress),
			grpcserver.WithGracePeriod(conf.grpc.gracePeriod),
			grpcserver.WithMaxConnAge(conf.grpc.maxConnectionAge),
			grpcserver.WithTLSConfig(tlsCfg),
		)
		g.Add(func() error {
			statusProber.Ready()
			return s.ListenAndServe()
		}, func(err error) {
			statusProber.NotReady(err)
			s.Shutdown(err)
		})
	}

	if uploads {
		// The background shipper continuously scans the data directory and uploads
		// new blocks to Google Cloud Storage or an S3-compatible storage service.
		bkt, err := client.NewBucket(logger, confContentYaml, reg, component.Sidecar.String())
		if err != nil {
			return err
		}

		// Ensure we close up everything properly.
		defer func() {
			if err != nil {
				runutil.CloseWithLogOnErr(logger, bkt, "bucket client")
			}
		}()

		if err := promclient.IsWALDirAccessible(conf.tsdb.path); err != nil {
			level.Error(logger).Log("err", err)
		}

		ctx, cancel := context.WithCancel(context.Background())
		g.Add(func() error {
			defer runutil.CloseWithLogOnErr(logger, bkt, "bucket client")

			promReadyTimeout := conf.prometheus.readyTimeout
			extLabelsCtx, cancel := context.WithTimeout(ctx, promReadyTimeout)
			defer cancel()

			if err := runutil.Retry(2*time.Second, extLabelsCtx.Done(), func() error {
				if len(m.Labels()) == 0 {
					return errors.New("not uploading as no external labels are configured yet - is Prometheus healthy/reachable?")
				}
				return nil
			}); err != nil {
				return errors.Wrapf(err, "aborting as no external labels found after waiting %s", promReadyTimeout)
			}

			s := shipper.New(logger, reg, conf.tsdb.path, bkt, m.Labels, metadata.SidecarSource,
				conf.shipper.uploadCompacted, conf.shipper.allowOutOfOrderUpload, metadata.HashFunc(conf.shipper.hashFunc))

			return runutil.Repeat(30*time.Second, ctx.Done(), func() error {
				if uploaded, err := s.Sync(ctx); err != nil {
					level.Warn(logger).Log("err", err, "uploaded", uploaded)
				}

				minTime, _, err := s.Timestamps()
				if err != nil {
					level.Warn(logger).Log("msg", "reading timestamps failed", "err", err)
					return nil
				}
				m.UpdateTimestamps(minTime, math.MaxInt64)
				return nil
			})
		}, func(error) {
			cancel()
		})
	}

	level.Info(logger).Log("msg", "starting sidecar")
	return nil
}

func validatePrometheus(ctx context.Context, client *promclient.Client, logger log.Logger, ignoreBlockSize bool, m *promMetadata) (*promclient.Flags, error) {
	var (
		flagErr error
		flags   promclient.Flags
	)

	if err := runutil.Retry(2*time.Second, ctx.Done(), func() error {
		if flags, flagErr = client.ConfiguredFlags(ctx, m.promURL); flagErr != nil && flagErr != promclient.ErrFlagEndpointNotFound {
			level.Warn(logger).Log("msg", "failed to get Prometheus flags. Is Prometheus running? Retrying", "err", flagErr)
			return errors.Wrapf(flagErr, "fetch Prometheus flags")
		}
		return nil
	}); err != nil {
		return nil, errors.Wrapf(err, "fetch Prometheus flags")
	}

	if flagErr != nil {
		level.Warn(logger).Log("msg", "failed to check Prometheus flags, due to potentially older Prometheus. No extra validation is done.", "err", flagErr)
		return nil, nil
	}

	// Check if compaction is disabled.
	if flags.TSDBMinTime != flags.TSDBMaxTime {
		if !ignoreBlockSize {
			return nil, errors.Errorf("found that TSDB Max time is %s and Min time is %s. "+
				"Compaction needs to be disabled (storage.tsdb.min-block-duration = storage.tsdb.max-block-duration)", flags.TSDBMaxTime, flags.TSDBMinTime)
		}
		level.Warn(logger).Log("msg", "flag to ignore Prometheus min/max block duration flags differing is being used. If the upload of a 2h block fails and a Prometheus compaction happens that block may be missing from your Thanos bucket storage.")
	}
	// Check if block time is 2h.
	if flags.TSDBMinTime != model.Duration(2*time.Hour) {
		level.Warn(logger).Log("msg", "found that TSDB block time is not 2h. Only 2h block time is recommended.", "block-time", flags.TSDBMinTime)
	}

	return &flags, nil
}

type promMetadata struct {
	promURL *url.URL

	mtx         sync.Mutex
	mint        int64
	maxt        int64
<<<<<<< HEAD
	retention   int64
=======
	flags       *promclient.Flags
>>>>>>> 01c5e05c
	labels      labels.Labels
	promVersion string

	limitMinTime thanosmodel.TimeOrDurationValue

	client *promclient.Client
}

func (s *promMetadata) UpdateLabels(ctx context.Context) error {
	elset, err := s.client.ExternalLabels(ctx, s.promURL)
	if err != nil {
		return err
	}

	s.mtx.Lock()
	defer s.mtx.Unlock()

	s.labels = elset
	return nil
}

func (s *promMetadata) UpdateTimestamps(mint, maxt int64) {
	s.mtx.Lock()
	defer s.mtx.Unlock()

	if mint < s.limitMinTime.PrometheusTimestamp() {
		mint = s.limitMinTime.PrometheusTimestamp()
	}

	s.mint = mint
	s.maxt = maxt
}

func (s *promMetadata) Labels() labels.Labels {
	s.mtx.Lock()
	defer s.mtx.Unlock()

	return s.labels
}

func (s *promMetadata) Timestamps() (mint, maxt int64) {
	s.mtx.Lock()
	defer s.mtx.Unlock()

	return s.mint, s.maxt
}

<<<<<<< HEAD
func (s *promMetadata) UpdateRetention(retention int64) {
	s.mtx.Lock()
	defer s.mtx.Unlock()

	s.retention = retention
=======
func (s *promMetadata) UpdateFlags(flags *promclient.Flags) {
	s.mtx.Lock()
	defer s.mtx.Unlock()

	s.flags = flags
>>>>>>> 01c5e05c
}

func (s *promMetadata) Retention() int64 {
	s.mtx.Lock()
	defer s.mtx.Unlock()

<<<<<<< HEAD
	if s.retention == 0 {
		return s.mint
	}

	return s.retention
=======
	if s.flags == nil || s.flags.TSDBRetention == 0 {
		return s.mint
	}

	return time.Duration(s.flags.TSDBRetention).Milliseconds()
}

func (s *promMetadata) MinBlockSize() int64 {
	s.mtx.Lock()
	defer s.mtx.Unlock()

	if s.flags == nil {
		return 0
	}

	return time.Duration(s.flags.TSDBMinTime).Milliseconds()
>>>>>>> 01c5e05c
}

func (s *promMetadata) BuildVersion(ctx context.Context) error {
	ver, err := s.client.BuildVersion(ctx, s.promURL)
	if err != nil {
		return err
	}

	s.mtx.Lock()
	defer s.mtx.Unlock()

	s.promVersion = ver
	return nil
}

func (s *promMetadata) Version() string {
	s.mtx.Lock()
	defer s.mtx.Unlock()

	return s.promVersion
}

type sidecarConfig struct {
	http            httpConfig
	grpc            grpcConfig
	prometheus      prometheusConfig
	tsdb            tsdbConfig
	reloader        reloaderConfig
	reqLogConfig    *extflag.PathOrContent
	objStore        extflag.PathOrContent
	shipper         shipperConfig
	limitMinTime    thanosmodel.TimeOrDurationValue
	storeRateLimits store.SeriesSelectLimits
}

func (sc *sidecarConfig) registerFlag(cmd extkingpin.FlagClause) {
	sc.http.registerFlag(cmd)
	sc.grpc.registerFlag(cmd)
	sc.prometheus.registerFlag(cmd)
	sc.tsdb.registerFlag(cmd)
	sc.reloader.registerFlag(cmd)
	sc.reqLogConfig = extkingpin.RegisterRequestLoggingFlags(cmd)
	sc.objStore = *extkingpin.RegisterCommonObjStoreFlags(cmd, "", false)
	sc.shipper.registerFlag(cmd)
	sc.storeRateLimits.RegisterFlags(cmd)
	cmd.Flag("min-time", "Start of time range limit to serve. Thanos sidecar will serve only metrics, which happened later than this value. Option can be a constant time in RFC3339 format or time duration relative to current time, such as -1d or 2h45m. Valid duration units are ms, s, m, h, d, w, y.").
		Default("0000-01-01T00:00:00Z").SetValue(&sc.limitMinTime)
}<|MERGE_RESOLUTION|>--- conflicted
+++ resolved
@@ -106,9 +106,8 @@
 
 		// Start out with the full time range. The shipper will constrain it later.
 		// TODO(fabxc): minimum timestamp is never adjusted if shipping is disabled.
-		mint:      conf.limitMinTime.PrometheusTimestamp(),
-		maxt:      math.MaxInt64,
-		retention: math.MaxInt64,
+		mint: conf.limitMinTime.PrometheusTimestamp(),
+		maxt: math.MaxInt64,
 
 		limitMinTime: conf.limitMinTime,
 		client:       promclient.NewWithTracingClient(logger, httpClient, "thanos-sidecar"),
@@ -167,11 +166,7 @@
 					return errors.Wrap(err, "validate Prometheus flags")
 				}
 				if flags != nil {
-<<<<<<< HEAD
-					m.UpdateRetention(time.Duration(flags.TSDBRetention).Milliseconds())
-=======
 					m.UpdateFlags(flags)
->>>>>>> 01c5e05c
 				}
 			}
 
@@ -277,14 +272,7 @@
 				if httpProbe.IsReady() {
 					now := time.Now().UnixMilli()
 					mint, maxt := promStore.Timestamps()
-<<<<<<< HEAD
-					guaranteedMinTime := maxt - m.Retention()
-					if mint < guaranteedMinTime {
-						guaranteedMinTime = mint
-					}
-=======
 					guaranteedMinTime := store.GuaranteedMinTime(now, mint, m.Retention(), m.MinBlockSize())
->>>>>>> 01c5e05c
 					return &infopb.StoreInfo{
 						MinTime:                      mint,
 						MaxTime:                      maxt,
@@ -427,11 +415,7 @@
 	mtx         sync.Mutex
 	mint        int64
 	maxt        int64
-<<<<<<< HEAD
-	retention   int64
-=======
 	flags       *promclient.Flags
->>>>>>> 01c5e05c
 	labels      labels.Labels
 	promVersion string
 
@@ -479,32 +463,17 @@
 	return s.mint, s.maxt
 }
 
-<<<<<<< HEAD
-func (s *promMetadata) UpdateRetention(retention int64) {
-	s.mtx.Lock()
-	defer s.mtx.Unlock()
-
-	s.retention = retention
-=======
 func (s *promMetadata) UpdateFlags(flags *promclient.Flags) {
 	s.mtx.Lock()
 	defer s.mtx.Unlock()
 
 	s.flags = flags
->>>>>>> 01c5e05c
 }
 
 func (s *promMetadata) Retention() int64 {
 	s.mtx.Lock()
 	defer s.mtx.Unlock()
 
-<<<<<<< HEAD
-	if s.retention == 0 {
-		return s.mint
-	}
-
-	return s.retention
-=======
 	if s.flags == nil || s.flags.TSDBRetention == 0 {
 		return s.mint
 	}
@@ -521,7 +490,6 @@
 	}
 
 	return time.Duration(s.flags.TSDBMinTime).Milliseconds()
->>>>>>> 01c5e05c
 }
 
 func (s *promMetadata) BuildVersion(ctx context.Context) error {
