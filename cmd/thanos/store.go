// Copyright (c) The Thanos Authors.
// Licensed under the Apache License 2.0.

package main

import (
	"context"
	"fmt"
	"strconv"
	"time"

	"github.com/alecthomas/units"
	"github.com/go-kit/log"
	"github.com/go-kit/log/level"
	grpclogging "github.com/grpc-ecosystem/go-grpc-middleware/v2/interceptors/logging"
	"github.com/grpc-ecosystem/go-grpc-middleware/v2/interceptors/tags"
	"github.com/oklog/run"
	"github.com/opentracing/opentracing-go"
	"github.com/pkg/errors"
	"github.com/prometheus/client_golang/prometheus"
	"github.com/prometheus/common/route"
	"github.com/thanos-io/objstore/client"

	commonmodel "github.com/prometheus/common/model"

	extflag "github.com/efficientgo/tools/extkingpin"

	blocksAPI "github.com/thanos-io/thanos/pkg/api/blocks"
	"github.com/thanos-io/thanos/pkg/block"
	"github.com/thanos-io/thanos/pkg/block/metadata"
	"github.com/thanos-io/thanos/pkg/component"
	hidden "github.com/thanos-io/thanos/pkg/extflag"
	"github.com/thanos-io/thanos/pkg/extkingpin"
	"github.com/thanos-io/thanos/pkg/extprom"
	extpromhttp "github.com/thanos-io/thanos/pkg/extprom/http"
	"github.com/thanos-io/thanos/pkg/gate"
	"github.com/thanos-io/thanos/pkg/info"
	"github.com/thanos-io/thanos/pkg/info/infopb"
	"github.com/thanos-io/thanos/pkg/logging"
	"github.com/thanos-io/thanos/pkg/model"
	"github.com/thanos-io/thanos/pkg/prober"
	"github.com/thanos-io/thanos/pkg/runutil"
	grpcserver "github.com/thanos-io/thanos/pkg/server/grpc"
	httpserver "github.com/thanos-io/thanos/pkg/server/http"
	"github.com/thanos-io/thanos/pkg/store"
	storecache "github.com/thanos-io/thanos/pkg/store/cache"
	"github.com/thanos-io/thanos/pkg/store/labelpb"
	"github.com/thanos-io/thanos/pkg/tls"
	"github.com/thanos-io/thanos/pkg/ui"
)

const (
	retryTimeoutDuration  = 30
	retryIntervalDuration = 10
)

type storeConfig struct {
	indexCacheConfigs           extflag.PathOrContent
	objStoreConfig              extflag.PathOrContent
	dataDir                     string
	cacheIndexHeader            bool
	grpcConfig                  grpcConfig
	httpConfig                  httpConfig
	indexCacheSizeBytes         units.Base2Bytes
	chunkPoolSize               units.Base2Bytes
	seriesBatchSize             int
<<<<<<< HEAD
	storeRateLimits             store.RateLimits
	maxSampleCount              uint64
	maxTouchedSeriesCount       uint64
=======
	storeRateLimits             store.SeriesSelectLimits
>>>>>>> 1e16ba53
	maxDownloadedBytes          units.Base2Bytes
	maxConcurrency              int
	component                   component.StoreAPI
	debugLogging                bool
	syncInterval                time.Duration
	blockSyncConcurrency        int
	blockMetaFetchConcurrency   int
	filterConf                  *store.FilterConfig
	selectorRelabelConf         extflag.PathOrContent
	advertiseCompatibilityLabel bool
	consistencyDelay            commonmodel.Duration
	ignoreDeletionMarksDelay    commonmodel.Duration
	disableWeb                  bool
	webConfig                   webConfig
	postingOffsetsInMemSampling int
	cachingBucketConfig         extflag.PathOrContent
	reqLogConfig                *extflag.PathOrContent
	lazyIndexReaderEnabled      bool
	lazyIndexReaderIdleTimeout  time.Duration
}

func (sc *storeConfig) registerFlag(cmd extkingpin.FlagClause) {
	sc.httpConfig = *sc.httpConfig.registerFlag(cmd)
	sc.grpcConfig = *sc.grpcConfig.registerFlag(cmd)
	sc.storeRateLimits.RegisterFlags(cmd)

	cmd.Flag("data-dir", "Local data directory used for caching purposes (index-header, in-mem cache items and meta.jsons). If removed, no data will be lost, just store will have to rebuild the cache. NOTE: Putting raw blocks here will not cause the store to read them. For such use cases use Prometheus + sidecar. Ignored if -no-cache-index-header option is specified.").
		Default("./data").StringVar(&sc.dataDir)

	cmd.Flag("cache-index-header", "Cache TSDB index-headers on disk to reduce startup time. When set to true, Thanos Store will download index headers from remote object storage on startup and create a header file on disk. Use --data-dir to set the directory in which index headers will be downloaded.").
		Default("true").BoolVar(&sc.cacheIndexHeader)

	cmd.Flag("index-cache-size", "Maximum size of items held in the in-memory index cache. Ignored if --index-cache.config or --index-cache.config-file option is specified.").
		Default("250MB").BytesVar(&sc.indexCacheSizeBytes)

	sc.indexCacheConfigs = *extflag.RegisterPathOrContent(cmd, "index-cache.config",
		"YAML file that contains index cache configuration. See format details: https://thanos.io/tip/components/store.md/#index-cache",
		extflag.WithEnvSubstitution(),
	)

	sc.cachingBucketConfig = *extflag.RegisterPathOrContent(hidden.HiddenCmdClause(cmd), "store.caching-bucket.config",
		"YAML that contains configuration for caching bucket. Experimental feature, with high risk of changes. See format details: https://thanos.io/tip/components/store.md/#caching-bucket",
		extflag.WithEnvSubstitution(),
	)

	cmd.Flag("chunk-pool-size", "Maximum size of concurrently allocatable bytes reserved strictly to reuse for chunks in memory.").
		Default("2GB").BytesVar(&sc.chunkPoolSize)

	cmd.Flag("store.grpc.touched-series-limit", "DEPRECATED: use store.limits.request-series.").Default("0").Uint64Var(&sc.storeRateLimits.SeriesPerRequest)
	cmd.Flag("store.grpc.series-sample-limit", "DEPRECATED: use store.limits.request-samples.").Default("0").Uint64Var(&sc.storeRateLimits.SamplesPerRequest)

	cmd.Flag("store.grpc.downloaded-bytes-limit",
		"Maximum amount of downloaded (either fetched or touched) bytes in a single Series/LabelNames/LabelValues call. The Series call fails if this limit is exceeded. 0 means no limit.").
		Default("0").BytesVar(&sc.maxDownloadedBytes)

	cmd.Flag("store.grpc.series-max-concurrency", "Maximum number of concurrent Series calls.").Default("20").IntVar(&sc.maxConcurrency)

	sc.component = component.Store

	sc.objStoreConfig = *extkingpin.RegisterCommonObjStoreFlags(cmd, "", true)

	cmd.Flag("sync-block-duration", "Repeat interval for syncing the blocks between local and remote view.").
		Default("3m").DurationVar(&sc.syncInterval)

	cmd.Flag("block-sync-concurrency", "Number of goroutines to use when constructing index-cache.json blocks from object storage. Must be equal or greater than 1.").
		Default("20").IntVar(&sc.blockSyncConcurrency)

	cmd.Flag("block-meta-fetch-concurrency", "Number of goroutines to use when fetching block metadata from object storage.").
		Default("32").IntVar(&sc.blockMetaFetchConcurrency)

	cmd.Flag("debug.series-batch-size", "The batch size when fetching series from TSDB blocks. Setting the number too high can lead to slower retrieval, while setting it too low can lead to throttling caused by too many calls made to object storage.").
		Hidden().Default(strconv.Itoa(store.SeriesBatchSize)).IntVar(&sc.seriesBatchSize)

	sc.filterConf = &store.FilterConfig{}

	cmd.Flag("min-time", "Start of time range limit to serve. Thanos Store will serve only metrics, which happened later than this value. Option can be a constant time in RFC3339 format or time duration relative to current time, such as -1d or 2h45m. Valid duration units are ms, s, m, h, d, w, y.").
		Default("0000-01-01T00:00:00Z").SetValue(&sc.filterConf.MinTime)

	cmd.Flag("max-time", "End of time range limit to serve. Thanos Store will serve only blocks, which happened earlier than this value. Option can be a constant time in RFC3339 format or time duration relative to current time, such as -1d or 2h45m. Valid duration units are ms, s, m, h, d, w, y.").
		Default("9999-12-31T23:59:59Z").SetValue(&sc.filterConf.MaxTime)

	cmd.Flag("debug.advertise-compatibility-label", "If true, Store Gateway in addition to other labels, will advertise special \"@thanos_compatibility_store_type=store\" label set. This makes store Gateway compatible with Querier before 0.8.0").
		Hidden().Default("true").BoolVar(&sc.advertiseCompatibilityLabel)

	sc.selectorRelabelConf = *extkingpin.RegisterSelectorRelabelFlags(cmd)

	cmd.Flag("store.index-header-posting-offsets-in-mem-sampling", "Controls what is the ratio of postings offsets store will hold in memory. "+
		"Larger value will keep less offsets, which will increase CPU cycles needed for query touching those postings. It's meant for setups that want low baseline memory pressure and where less traffic is expected. "+
		"On the contrary, smaller value will increase baseline memory usage, but improve latency slightly. 1 will keep all in memory. Default value is the same as in Prometheus which gives a good balance.").
		Hidden().Default(fmt.Sprintf("%v", store.DefaultPostingOffsetInMemorySampling)).IntVar(&sc.postingOffsetsInMemSampling)

	cmd.Flag("consistency-delay", "Minimum age of all blocks before they are being read. Set it to safe value (e.g 30m) if your object storage is eventually consistent. GCS and S3 are (roughly) strongly consistent.").
		Default("0s").SetValue(&sc.consistencyDelay)

	cmd.Flag("ignore-deletion-marks-delay", "Duration after which the blocks marked for deletion will be filtered out while fetching blocks. "+
		"The idea of ignore-deletion-marks-delay is to ignore blocks that are marked for deletion with some delay. This ensures store can still serve blocks that are meant to be deleted but do not have a replacement yet. "+
		"If delete-delay duration is provided to compactor or bucket verify component, it will upload deletion-mark.json file to mark after what duration the block should be deleted rather than deleting the block straight away. "+
		"If delete-delay is non-zero for compactor or bucket verify component, ignore-deletion-marks-delay should be set to (delete-delay)/2 so that blocks marked for deletion are filtered out while fetching blocks before being deleted from bucket. "+
		"Default is 24h, half of the default value for --delete-delay on compactor.").
		Default("24h").SetValue(&sc.ignoreDeletionMarksDelay)

	cmd.Flag("store.enable-index-header-lazy-reader", "If true, Store Gateway will lazy memory map index-header only once the block is required by a query.").
		Default("false").BoolVar(&sc.lazyIndexReaderEnabled)

	cmd.Flag("store.index-header-lazy-reader-idle-timeout", "If index-header lazy reader is enabled and this idle timeout setting is > 0, memory map-ed index-headers will be automatically released after 'idle timeout' inactivity.").
		Hidden().Default("5m").DurationVar(&sc.lazyIndexReaderIdleTimeout)

	cmd.Flag("web.disable", "Disable Block Viewer UI.").Default("false").BoolVar(&sc.disableWeb)

	cmd.Flag("web.external-prefix", "Static prefix for all HTML links and redirect URLs in the bucket web UI interface. Actual endpoints are still served on / or the web.route-prefix. This allows thanos bucket web UI to be served behind a reverse proxy that strips a URL sub-path.").
		Default("").StringVar(&sc.webConfig.externalPrefix)

	cmd.Flag("web.prefix-header", "Name of HTTP request header used for dynamic prefixing of UI links and redirects. This option is ignored if web.external-prefix argument is set. Security risk: enable this option only if a reverse proxy in front of thanos is resetting the header. The --web.prefix-header=X-Forwarded-Prefix option can be useful, for example, if Thanos UI is served via Traefik reverse proxy with PathPrefixStrip option enabled, which sends the stripped prefix value in X-Forwarded-Prefix header. This allows thanos UI to be served on a sub-path.").
		Default("").StringVar(&sc.webConfig.prefixHeaderName)

	cmd.Flag("web.disable-cors", "Whether to disable CORS headers to be set by Thanos. By default Thanos sets CORS headers to be allowed by all.").
		Default("false").BoolVar(&sc.webConfig.disableCORS)

	sc.reqLogConfig = extkingpin.RegisterRequestLoggingFlags(cmd)
}

// registerStore registers a store command.
func registerStore(app *extkingpin.App) {
	cmd := app.Command(component.Store.String(), "Store node giving access to blocks in a bucket provider. Now supported GCS, S3, Azure, Swift, Tencent COS and Aliyun OSS.")

	conf := &storeConfig{}
	conf.registerFlag(cmd)

	cmd.Setup(func(g *run.Group, logger log.Logger, reg *prometheus.Registry, tracer opentracing.Tracer, _ <-chan struct{}, debugLogging bool) error {
		if conf.filterConf.MinTime.PrometheusTimestamp() > conf.filterConf.MaxTime.PrometheusTimestamp() {
			return errors.Errorf("invalid argument: --min-time '%s' can't be greater than --max-time '%s'",
				conf.filterConf.MinTime, conf.filterConf.MaxTime)
		}

		httpLogOpts, err := logging.ParseHTTPOptions("", conf.reqLogConfig)
		if err != nil {
			return errors.Wrap(err, "error while parsing config for request logging")
		}

		tagOpts, grpcLogOpts, err := logging.ParsegRPCOptions("", conf.reqLogConfig)
		if err != nil {
			return errors.Wrap(err, "error while parsing config for request logging")
		}

		conf.debugLogging = debugLogging

		return runStore(g,
			logger,
			reg,
			tracer,
			httpLogOpts,
			grpcLogOpts,
			tagOpts,
			*conf,
			getFlagsMap(cmd.Flags()),
		)
	})
}

// runStore starts a daemon that serves queries to cluster peers using data from an object store.
func runStore(
	g *run.Group,
	logger log.Logger,
	reg *prometheus.Registry,
	tracer opentracing.Tracer,
	httpLogOpts []logging.Option,
	grpcLogOpts []grpclogging.Option,
	tagOpts []tags.Option,
	conf storeConfig,
	flagsMap map[string]string,
) error {
	dataDir := conf.dataDir
	if !conf.cacheIndexHeader {
		dataDir = ""
	}

	grpcProbe := prober.NewGRPC()
	httpProbe := prober.NewHTTP()
	statusProber := prober.Combine(
		httpProbe,
		grpcProbe,
		prober.NewInstrumentation(conf.component, logger, extprom.WrapRegistererWithPrefix("thanos_", reg)),
	)

	srv := httpserver.New(logger, reg, conf.component, httpProbe,
		httpserver.WithListen(conf.httpConfig.bindAddress),
		httpserver.WithGracePeriod(time.Duration(conf.httpConfig.gracePeriod)),
		httpserver.WithTLSConfig(conf.httpConfig.tlsConfig),
		httpserver.WithEnableH2C(true), // For groupcache.
	)

	g.Add(func() error {
		statusProber.Healthy()

		return srv.ListenAndServe()
	}, func(err error) {
		statusProber.NotReady(err)
		defer statusProber.NotHealthy(err)

		srv.Shutdown(err)
	})

	confContentYaml, err := conf.objStoreConfig.Content()
	if err != nil {
		return err
	}

	bkt, err := client.NewBucket(logger, confContentYaml, reg, conf.component.String())
	if err != nil {
		return errors.Wrap(err, "create bucket client")
	}

	cachingBucketConfigYaml, err := conf.cachingBucketConfig.Content()
	if err != nil {
		return errors.Wrap(err, "get caching bucket configuration")
	}

	r := route.New()

	if len(cachingBucketConfigYaml) > 0 {
		bkt, err = storecache.NewCachingBucketFromYaml(cachingBucketConfigYaml, bkt, logger, reg, r)
		if err != nil {
			return errors.Wrap(err, "create caching bucket")
		}
	}

	relabelContentYaml, err := conf.selectorRelabelConf.Content()
	if err != nil {
		return errors.Wrap(err, "get content of relabel configuration")
	}

	relabelConfig, err := block.ParseRelabelConfig(relabelContentYaml, block.SelectorSupportedRelabelActions)
	if err != nil {
		return err
	}

	indexCacheContentYaml, err := conf.indexCacheConfigs.Content()
	if err != nil {
		return errors.Wrap(err, "get content of index cache configuration")
	}

	// Create the index cache loading its config from config file, while keeping
	// backward compatibility with the pre-config file era.
	var indexCache storecache.IndexCache
	if len(indexCacheContentYaml) > 0 {
		indexCache, err = storecache.NewIndexCache(logger, indexCacheContentYaml, reg)
	} else {
		indexCache, err = storecache.NewInMemoryIndexCacheWithConfig(logger, reg, storecache.InMemoryIndexCacheConfig{
			MaxSize:     model.Bytes(conf.indexCacheSizeBytes),
			MaxItemSize: storecache.DefaultInMemoryIndexCacheConfig.MaxItemSize,
		})
	}
	if err != nil {
		return errors.Wrap(err, "create index cache")
	}

	ignoreDeletionMarkFilter := block.NewIgnoreDeletionMarkFilter(logger, bkt, time.Duration(conf.ignoreDeletionMarksDelay), conf.blockMetaFetchConcurrency)
	metaFetcher, err := block.NewMetaFetcher(logger, conf.blockMetaFetchConcurrency, bkt, dataDir, extprom.WrapRegistererWithPrefix("thanos_", reg),
		[]block.MetadataFilter{
			block.NewTimePartitionMetaFilter(conf.filterConf.MinTime, conf.filterConf.MaxTime),
			block.NewLabelShardedMetaFilter(relabelConfig),
			block.NewConsistencyDelayMetaFilter(logger, time.Duration(conf.consistencyDelay), extprom.WrapRegistererWithPrefix("thanos_", reg)),
			ignoreDeletionMarkFilter,
			block.NewDeduplicateFilter(conf.blockMetaFetchConcurrency),
		})
	if err != nil {
		return errors.Wrap(err, "meta fetcher")
	}

	// Limit the concurrency on queries against the Thanos store.
	if conf.maxConcurrency < 0 {
		return errors.Errorf("max concurrency value cannot be lower than 0 (got %v)", conf.maxConcurrency)
	}

	queriesGate := gate.New(extprom.WrapRegistererWithPrefix("thanos_bucket_store_series_", reg), int(conf.maxConcurrency), gate.Queries)

	chunkPool, err := store.NewDefaultChunkBytesPool(uint64(conf.chunkPoolSize))
	if err != nil {
		return errors.Wrap(err, "create chunk pool")
	}

	options := []store.BucketStoreOption{
		store.WithLogger(logger),
		store.WithRegistry(reg),
		store.WithIndexCache(indexCache),
		store.WithQueryGate(queriesGate),
		store.WithChunkPool(chunkPool),
		store.WithFilterConfig(conf.filterConf),
		store.WithChunkHashCalculation(true),
		store.WithSeriesBatchSize(conf.seriesBatchSize),
	}

	if conf.debugLogging {
		options = append(options, store.WithDebugLogging())
	}

	bs, err := store.NewBucketStore(
		bkt,
		metaFetcher,
		dataDir,
		store.NewChunksLimiterFactory(conf.storeRateLimits.SamplesPerRequest/store.MaxSamplesPerChunk), // The samples limit is an approximation based on the max number of samples per chunk.
		store.NewSeriesLimiterFactory(conf.storeRateLimits.SeriesPerRequest),
		store.NewBytesLimiterFactory(conf.maxDownloadedBytes),
		store.NewGapBasedPartitioner(store.PartitionerMaxGapSize),
		conf.blockSyncConcurrency,
		conf.advertiseCompatibilityLabel,
		conf.postingOffsetsInMemSampling,
		false,
		conf.lazyIndexReaderEnabled,
		conf.lazyIndexReaderIdleTimeout,
		options...,
	)
	if err != nil {
		return errors.Wrap(err, "create object storage store")
	}

	// bucketStoreReady signals when bucket store is ready.
	bucketStoreReady := make(chan struct{})
	{
		ctx, cancel := context.WithCancel(context.Background())
		g.Add(func() error {
			defer runutil.CloseWithLogOnErr(logger, bkt, "bucket client")

			level.Info(logger).Log("msg", "initializing bucket store")
			begin := time.Now()

			// This will stop retrying after set timeout duration.
			initialSyncCtx, cancel := context.WithTimeout(ctx, retryTimeoutDuration*time.Second)
			defer cancel()

			// Retry in case of error.
			err := runutil.Retry(retryIntervalDuration*time.Second, initialSyncCtx.Done(), func() error {
				return bs.InitialSync(ctx)
			})

			if err != nil {
				close(bucketStoreReady)
				return errors.Wrap(err, "bucket store initial sync")
			}

			level.Info(logger).Log("msg", "bucket store ready", "init_duration", time.Since(begin).String())
			close(bucketStoreReady)

			err = runutil.Repeat(conf.syncInterval, ctx.Done(), func() error {
				if err := bs.SyncBlocks(ctx); err != nil {
					level.Warn(logger).Log("msg", "syncing blocks failed", "err", err)
				}
				return nil
			})

			runutil.CloseWithLogOnErr(logger, bs, "bucket store")
			return err
		}, func(error) {
			cancel()
		})
	}

	infoSrv := info.NewInfoServer(
		component.Store.String(),
		info.WithLabelSetFunc(func() []labelpb.ZLabelSet {
			return bs.LabelSet()
		}),
		info.WithStoreInfoFunc(func() *infopb.StoreInfo {
			if httpProbe.IsReady() {
				mint, maxt := bs.TimeRange()
				return &infopb.StoreInfo{
					MinTime:                        mint,
					MaxTime:                        maxt,
					SupportsSharding:               true,
					SendsSortedSeries:              true,
					SendsSortedSeriesWithoutLabels: true,
				}
			}
			return nil
		}),
	)

	// Start query (proxy) gRPC StoreAPI.
	{
		tlsCfg, err := tls.NewServerConfig(log.With(logger, "protocol", "gRPC"), conf.grpcConfig.tlsSrvCert, conf.grpcConfig.tlsSrvKey, conf.grpcConfig.tlsSrvClientCA)
		if err != nil {
			return errors.Wrap(err, "setup gRPC server")
		}

		storeServer := store.NewInstrumentedStoreServer(reg, bs)
		s := grpcserver.New(logger, reg, tracer, grpcLogOpts, tagOpts, conf.component, grpcProbe,
			grpcserver.WithServer(store.RegisterStoreServer(storeServer, logger)),
			grpcserver.WithServer(info.RegisterInfoServer(infoSrv)),
			grpcserver.WithListen(conf.grpcConfig.bindAddress),
			grpcserver.WithGracePeriod(time.Duration(conf.grpcConfig.gracePeriod)),
			grpcserver.WithTLSConfig(tlsCfg),
		)

		g.Add(func() error {
			<-bucketStoreReady
			statusProber.Ready()
			return s.ListenAndServe()
		}, func(err error) {
			statusProber.NotReady(err)
			s.Shutdown(err)
		})
	}
	// Add bucket UI for loaded blocks.
	{
		ins := extpromhttp.NewInstrumentationMiddleware(reg, nil)

		if !conf.disableWeb {
			compactorView := ui.NewBucketUI(logger, conf.webConfig.externalPrefix, conf.webConfig.prefixHeaderName, conf.component)
			compactorView.Register(r, ins)

			// Configure Request Logging for HTTP calls.
			logMiddleware := logging.NewHTTPServerMiddleware(logger, httpLogOpts...)
			api := blocksAPI.NewBlocksAPI(logger, conf.webConfig.disableCORS, "", flagsMap, bkt)
			api.Register(r.WithPrefix("/api/v1"), tracer, logger, ins, logMiddleware)

			metaFetcher.UpdateOnChange(func(blocks []metadata.Meta, err error) {
				api.SetLoaded(blocks, err)
			})
		}

		srv.Handle("/", r)
	}

	level.Info(logger).Log("msg", "starting store node")
	return nil
}<|MERGE_RESOLUTION|>--- conflicted
+++ resolved
@@ -64,13 +64,7 @@
 	indexCacheSizeBytes         units.Base2Bytes
 	chunkPoolSize               units.Base2Bytes
 	seriesBatchSize             int
-<<<<<<< HEAD
-	storeRateLimits             store.RateLimits
-	maxSampleCount              uint64
-	maxTouchedSeriesCount       uint64
-=======
 	storeRateLimits             store.SeriesSelectLimits
->>>>>>> 1e16ba53
 	maxDownloadedBytes          units.Base2Bytes
 	maxConcurrency              int
 	component                   component.StoreAPI
