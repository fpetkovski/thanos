// Copyright (c) The Thanos Authors.
// Licensed under the Apache License 2.0.

package main

import (
	"context"
	"math/rand"
	"net/http"
	"net/url"
	"os"
	"path/filepath"
	"sort"
	"strconv"
	"strings"
	"time"

	extflag "github.com/efficientgo/tools/extkingpin"
	"github.com/go-kit/log"
	"github.com/go-kit/log/level"
	grpc_logging "github.com/grpc-ecosystem/go-grpc-middleware/v2/interceptors/logging"
	"github.com/grpc-ecosystem/go-grpc-middleware/v2/interceptors/tags"
	"github.com/oklog/run"
	"github.com/opentracing/opentracing-go"
	"github.com/pkg/errors"
	"github.com/prometheus/client_golang/prometheus"
	"github.com/prometheus/client_golang/prometheus/promauto"
	"github.com/prometheus/common/model"
	"github.com/prometheus/common/route"
	"github.com/prometheus/prometheus/config"
	"github.com/prometheus/prometheus/model/labels"
	"github.com/prometheus/prometheus/model/relabel"
	"github.com/prometheus/prometheus/notifier"
	"github.com/prometheus/prometheus/promql"
	"github.com/prometheus/prometheus/rules"
	"github.com/prometheus/prometheus/storage"
	"github.com/prometheus/prometheus/storage/remote"
	"github.com/prometheus/prometheus/tsdb"
	"github.com/prometheus/prometheus/tsdb/agent"
	"github.com/prometheus/prometheus/util/strutil"
	"github.com/thanos-io/objstore/client"
	"gopkg.in/yaml.v2"

	"github.com/thanos-io/thanos/pkg/alert"
	v1 "github.com/thanos-io/thanos/pkg/api/rule"
	"github.com/thanos-io/thanos/pkg/block/metadata"
	"github.com/thanos-io/thanos/pkg/component"
	"github.com/thanos-io/thanos/pkg/discovery/dns"
	"github.com/thanos-io/thanos/pkg/errutil"
	"github.com/thanos-io/thanos/pkg/extkingpin"
	"github.com/thanos-io/thanos/pkg/extprom"
	extpromhttp "github.com/thanos-io/thanos/pkg/extprom/http"
	"github.com/thanos-io/thanos/pkg/httpconfig"
	"github.com/thanos-io/thanos/pkg/info"
	"github.com/thanos-io/thanos/pkg/info/infopb"
	"github.com/thanos-io/thanos/pkg/logging"
	"github.com/thanos-io/thanos/pkg/prober"
	"github.com/thanos-io/thanos/pkg/promclient"
	thanosrules "github.com/thanos-io/thanos/pkg/rules"
	"github.com/thanos-io/thanos/pkg/runutil"
	grpcserver "github.com/thanos-io/thanos/pkg/server/grpc"
	httpserver "github.com/thanos-io/thanos/pkg/server/http"
	"github.com/thanos-io/thanos/pkg/shipper"
	"github.com/thanos-io/thanos/pkg/store"
	"github.com/thanos-io/thanos/pkg/store/labelpb"
	"github.com/thanos-io/thanos/pkg/store/storepb"
	"github.com/thanos-io/thanos/pkg/tls"
	"github.com/thanos-io/thanos/pkg/tracing"
	"github.com/thanos-io/thanos/pkg/ui"
)

type ruleConfig struct {
	http    httpConfig
	grpc    grpcConfig
	web     webConfig
	shipper shipperConfig

	query           queryConfig
	queryConfigYAML []byte

	alertmgr               alertMgrConfig
	alertmgrsConfigYAML    []byte
	alertQueryURL          *url.URL
	alertRelabelConfigYAML []byte

	rwConfig *extflag.PathOrContent

	resendDelay       time.Duration
	evalInterval      time.Duration
	outageTolerance   time.Duration
	forGracePeriod    time.Duration
	ruleFiles         []string
	objStoreConfig    *extflag.PathOrContent
	dataDir           string
	lset              labels.Labels
	ignoredLabelNames []string
	storeRateLimits   store.SeriesSelectLimits
}

func (rc *ruleConfig) registerFlag(cmd extkingpin.FlagClause) {
	rc.http.registerFlag(cmd)
	rc.grpc.registerFlag(cmd)
	rc.web.registerFlag(cmd)
	rc.shipper.registerFlag(cmd)
	rc.query.registerFlag(cmd)
	rc.alertmgr.registerFlag(cmd)
	rc.storeRateLimits.RegisterFlags(cmd)
}

// registerRule registers a rule command.
func registerRule(app *extkingpin.App) {
	comp := component.Rule
	cmd := app.Command(comp.String(), "Ruler evaluating Prometheus rules against given Query nodes, exposing Store API and storing old blocks in bucket.")

	conf := &ruleConfig{}
	conf.registerFlag(cmd)

	labelStrs := cmd.Flag("label", "Labels to be applied to all generated metrics (repeated). Similar to external labels for Prometheus, used to identify ruler and its blocks as unique source.").
		PlaceHolder("<name>=\"<value>\"").Strings()
	tsdbBlockDuration := extkingpin.ModelDuration(cmd.Flag("tsdb.block-duration", "Block duration for TSDB block.").
		Default("2h"))
	tsdbRetention := extkingpin.ModelDuration(cmd.Flag("tsdb.retention", "Block retention time on local disk.").
		Default("48h"))
	noLockFile := cmd.Flag("tsdb.no-lockfile", "Do not create lockfile in TSDB data directory. In any case, the lockfiles will be deleted on next startup.").Default("false").Bool()
	walCompression := cmd.Flag("tsdb.wal-compression", "Compress the tsdb WAL.").Default("true").Bool()

	cmd.Flag("data-dir", "data directory").Default("data/").StringVar(&conf.dataDir)
	cmd.Flag("rule-file", "Rule files that should be used by rule manager. Can be in glob format (repeated). Note that rules are not automatically detected, use SIGHUP or do HTTP POST /-/reload to re-read them.").
		Default("rules/").StringsVar(&conf.ruleFiles)
	cmd.Flag("resend-delay", "Minimum amount of time to wait before resending an alert to Alertmanager.").
		Default("1m").DurationVar(&conf.resendDelay)
	cmd.Flag("eval-interval", "The default evaluation interval to use.").
		Default("1m").DurationVar(&conf.evalInterval)
	cmd.Flag("for-outage-tolerance", "Max time to tolerate prometheus outage for restoring \"for\" state of alert.").
		Default("1h").DurationVar(&conf.outageTolerance)
	cmd.Flag("for-grace-period", "Minimum duration between alert and restored \"for\" state. This is maintained only for alerts with configured \"for\" time greater than grace period.").
		Default("10m").DurationVar(&conf.forGracePeriod)
	cmd.Flag("restore-ignored-label", "Label names to be ignored when restoring alerts from the remote storage. This is only used in stateless mode.").
		StringsVar(&conf.ignoredLabelNames)

	conf.rwConfig = extflag.RegisterPathOrContent(cmd, "remote-write.config", "YAML config for the remote-write configurations, that specify servers where samples should be sent to (see https://prometheus.io/docs/prometheus/latest/configuration/configuration/#remote_write). This automatically enables stateless mode for ruler and no series will be stored in the ruler's TSDB. If an empty config (or file) is provided, the flag is ignored and ruler is run with its own TSDB.", extflag.WithEnvSubstitution())

	reqLogDecision := cmd.Flag("log.request.decision", "Deprecation Warning - This flag would be soon deprecated, and replaced with `request.logging-config`. Request Logging for logging the start and end of requests. By default this flag is disabled. LogFinishCall: Logs the finish call of the requests. LogStartAndFinishCall: Logs the start and finish call of the requests. NoLogCall: Disable request logging.").Default("").Enum("NoLogCall", "LogFinishCall", "LogStartAndFinishCall", "")

	conf.objStoreConfig = extkingpin.RegisterCommonObjStoreFlags(cmd, "", false)

	reqLogConfig := extkingpin.RegisterRequestLoggingFlags(cmd)

	var err error
	cmd.Setup(func(g *run.Group, logger log.Logger, reg *prometheus.Registry, tracer opentracing.Tracer, reload <-chan struct{}, _ bool) error {
		conf.lset, err = parseFlagLabels(*labelStrs)
		if err != nil {
			return errors.Wrap(err, "parse labels")
		}

		conf.alertQueryURL, err = url.Parse(*conf.alertmgr.alertQueryURL)
		if err != nil {
			return errors.Wrap(err, "parse alert query url")
		}

		tsdbOpts := &tsdb.Options{
			MinBlockDuration:  int64(time.Duration(*tsdbBlockDuration) / time.Millisecond),
			MaxBlockDuration:  int64(time.Duration(*tsdbBlockDuration) / time.Millisecond),
			RetentionDuration: int64(time.Duration(*tsdbRetention) / time.Millisecond),
			NoLockfile:        *noLockFile,
			WALCompression:    *walCompression,
		}

		agentOpts := &agent.Options{
			WALCompression: *walCompression,
			NoLockfile:     *noLockFile,
		}

		// Parse and check query configuration.
		lookupQueries := map[string]struct{}{}
		for _, q := range conf.query.addrs {
			if _, ok := lookupQueries[q]; ok {
				return errors.Errorf("Address %s is duplicated for --query flag.", q)
			}

			lookupQueries[q] = struct{}{}
		}

		conf.queryConfigYAML, err = conf.query.configPath.Content()
		if err != nil {
			return err
		}
		if len(conf.query.sdFiles) == 0 && len(conf.query.addrs) == 0 && len(conf.queryConfigYAML) == 0 {
			return errors.New("no --query parameter was given")
		}
		if (len(conf.query.sdFiles) != 0 || len(conf.query.addrs) != 0) && len(conf.queryConfigYAML) != 0 {
			return errors.New("--query/--query.sd-files and --query.config* parameters cannot be defined at the same time")
		}

		// Parse and check alerting configuration.
		conf.alertmgrsConfigYAML, err = conf.alertmgr.configPath.Content()
		if err != nil {
			return err
		}
		if len(conf.alertmgrsConfigYAML) != 0 && len(conf.alertmgr.alertmgrURLs) != 0 {
			return errors.New("--alertmanagers.url and --alertmanagers.config* parameters cannot be defined at the same time")
		}

		conf.alertRelabelConfigYAML, err = conf.alertmgr.alertRelabelConfigPath.Content()
		if err != nil {
			return err
		}

		httpLogOpts, err := logging.ParseHTTPOptions(*reqLogDecision, reqLogConfig)
		if err != nil {
			return errors.Wrap(err, "error while parsing config for request logging")
		}

		tagOpts, grpcLogOpts, err := logging.ParsegRPCOptions(*reqLogDecision, reqLogConfig)
		if err != nil {
			return errors.Wrap(err, "error while parsing config for request logging")
		}

		return runRule(g,
			logger,
			reg,
			tracer,
			comp,
			*conf,
			reload,
			getFlagsMap(cmd.Flags()),
			httpLogOpts,
			grpcLogOpts,
			tagOpts,
			tsdbOpts,
			agentOpts,
		)
	})
}

// RuleMetrics defines Thanos Ruler metrics.
type RuleMetrics struct {
	configSuccess     prometheus.Gauge
	configSuccessTime prometheus.Gauge
	duplicatedQuery   prometheus.Counter
	rulesLoaded       *prometheus.GaugeVec
	ruleEvalWarnings  *prometheus.CounterVec
}

func newRuleMetrics(reg *prometheus.Registry) *RuleMetrics {
	m := new(RuleMetrics)

	factory := promauto.With(reg)
	m.configSuccess = factory.NewGauge(prometheus.GaugeOpts{
		Name: "thanos_rule_config_last_reload_successful",
		Help: "Whether the last configuration reload attempt was successful.",
	})
	m.configSuccessTime = factory.NewGauge(prometheus.GaugeOpts{
		Name: "thanos_rule_config_last_reload_success_timestamp_seconds",
		Help: "Timestamp of the last successful configuration reload.",
	})
	m.duplicatedQuery = factory.NewCounter(prometheus.CounterOpts{
		Name: "thanos_rule_duplicated_query_addresses_total",
		Help: "The number of times a duplicated query addresses is detected from the different configs in rule.",
	})
	m.rulesLoaded = factory.NewGaugeVec(
		prometheus.GaugeOpts{
			Name: "thanos_rule_loaded_rules",
			Help: "Loaded rules partitioned by file and group.",
		},
		[]string{"strategy", "file", "group"},
	)
	m.ruleEvalWarnings = factory.NewCounterVec(
		prometheus.CounterOpts{
			Name: "thanos_rule_evaluation_with_warnings_total",
			Help: "The total number of rule evaluation that were successful but had warnings which can indicate partial error.",
		}, []string{"strategy"},
	)
	m.ruleEvalWarnings.WithLabelValues(strings.ToLower(storepb.PartialResponseStrategy_ABORT.String()))
	m.ruleEvalWarnings.WithLabelValues(strings.ToLower(storepb.PartialResponseStrategy_WARN.String()))

	return m
}

// runRule runs a rule evaluation component that continuously evaluates alerting and recording
// rules. It sends alert notifications and writes TSDB data for results like a regular Prometheus server.
func runRule(
	g *run.Group,
	logger log.Logger,
	reg *prometheus.Registry,
	tracer opentracing.Tracer,
	comp component.Component,
	conf ruleConfig,
	reloadSignal <-chan struct{},
	flagsMap map[string]string,
	httpLogOpts []logging.Option,
	grpcLogOpts []grpc_logging.Option,
	tagOpts []tags.Option,
	tsdbOpts *tsdb.Options,
	agentOpts *agent.Options,
) error {
	metrics := newRuleMetrics(reg)

	var queryCfg []httpconfig.Config
	var err error
	if len(conf.queryConfigYAML) > 0 {
		queryCfg, err = httpconfig.LoadConfigs(conf.queryConfigYAML)
		if err != nil {
			return err
		}
	} else {
		queryCfg, err = httpconfig.BuildConfig(conf.query.addrs)
		if err != nil {
			return errors.Wrap(err, "query configuration")
		}

		// Build the query configuration from the legacy query flags.
		var fileSDConfigs []httpconfig.FileSDConfig
		if len(conf.query.sdFiles) > 0 {
			fileSDConfigs = append(fileSDConfigs, httpconfig.FileSDConfig{
				Files:           conf.query.sdFiles,
				RefreshInterval: model.Duration(conf.query.sdInterval),
			})
			queryCfg = append(queryCfg,
				httpconfig.Config{
					EndpointsConfig: httpconfig.EndpointsConfig{
						Scheme:        "http",
						FileSDConfigs: fileSDConfigs,
					},
				},
			)
		}
	}

	queryProvider := dns.NewProvider(
		logger,
		extprom.WrapRegistererWithPrefix("thanos_rule_query_apis_", reg),
		dns.ResolverType(conf.query.dnsSDResolver),
	)
	var (
		queryClients []*httpconfig.Client
		promClients  []*promclient.Client
	)
	queryClientMetrics := extpromhttp.NewClientMetrics(extprom.WrapRegistererWith(prometheus.Labels{"client": "query"}, reg))
	for _, cfg := range queryCfg {
		cfg.HTTPClientConfig.ClientMetrics = queryClientMetrics
		c, err := httpconfig.NewHTTPClient(cfg.HTTPClientConfig, "query")
		if err != nil {
			return err
		}
		c.Transport = tracing.HTTPTripperware(logger, c.Transport)
		queryClient, err := httpconfig.NewClient(logger, cfg.EndpointsConfig, c, queryProvider.Clone())
		if err != nil {
			return err
		}
		queryClients = append(queryClients, queryClient)
		promClients = append(promClients, promclient.NewClient(queryClient, logger, "thanos-rule"))
		// Discover and resolve query addresses.
		addDiscoveryGroups(g, queryClient, conf.query.dnsSDInterval)
	}
	var (
		appendable storage.Appendable
		queryable  storage.Queryable
		tsdbDB     *tsdb.DB
		agentDB    *agent.DB
	)

	rwCfgYAML, err := conf.rwConfig.Content()
	if err != nil {
		return err
	}

	if len(rwCfgYAML) > 0 {
		var rwCfg struct {
			RemoteWriteConfigs []*config.RemoteWriteConfig `yaml:"remote_write,omitempty"`
		}
		if err := yaml.Unmarshal(rwCfgYAML, &rwCfg); err != nil {
			return errors.Wrapf(err, "failed to parse remote write config %v", string(rwCfgYAML))
		}

		// flushDeadline is set to 1m, but it is for metadata watcher only so not used here.
		remoteStore := remote.NewStorage(logger, reg, func() (int64, error) {
			return 0, nil
		}, conf.dataDir, 1*time.Minute, nil)
		if err := remoteStore.ApplyConfig(&config.Config{
			GlobalConfig: config.GlobalConfig{
				ExternalLabels: labelsTSDBToProm(conf.lset),
			},
			RemoteWriteConfigs: rwCfg.RemoteWriteConfigs,
		}); err != nil {
			return errors.Wrap(err, "applying config to remote storage")
		}

		agentDB, err = agent.Open(logger, reg, remoteStore, conf.dataDir, agentOpts)
		if err != nil {
			return errors.Wrap(err, "start remote write agent db")
		}
		fanoutStore := storage.NewFanout(logger, agentDB, remoteStore)
		appendable = fanoutStore
		// Use a separate queryable to restore the ALERTS firing states.
		// We cannot use remoteStore directly because it uses remote read for
		// query. However, remote read is not implemented in Thanos Receiver.
		queryable = thanosrules.NewPromClientsQueryable(logger, queryClients, promClients, conf.query.httpMethod, conf.query.step, conf.ignoredLabelNames)
	} else {
		tsdbDB, err = tsdb.Open(conf.dataDir, log.With(logger, "component", "tsdb"), reg, tsdbOpts, nil)
		if err != nil {
			return errors.Wrap(err, "open TSDB")
		}

		level.Debug(logger).Log("msg", "removing storage lock file if any")
		if err := removeLockfileIfAny(logger, conf.dataDir); err != nil {
			return errors.Wrap(err, "remove storage lock files")
		}

		{
			done := make(chan struct{})
			g.Add(func() error {
				<-done
				return tsdbDB.Close()
			}, func(error) {
				close(done)
			})
		}
		appendable = tsdbDB
		queryable = tsdbDB
	}

	// Build the Alertmanager clients.
	var alertingCfg alert.AlertingConfig
	if len(conf.alertmgrsConfigYAML) > 0 {
		alertingCfg, err = alert.LoadAlertingConfig(conf.alertmgrsConfigYAML)
		if err != nil {
			return err
		}
	} else {
		// Build the Alertmanager configuration from the legacy flags.
		for _, addr := range conf.alertmgr.alertmgrURLs {
			cfg, err := alert.BuildAlertmanagerConfig(addr, conf.alertmgr.alertmgrsTimeout)
			if err != nil {
				return err
			}
			alertingCfg.Alertmanagers = append(alertingCfg.Alertmanagers, cfg)
		}
	}

	if len(alertingCfg.Alertmanagers) == 0 {
		level.Warn(logger).Log("msg", "no alertmanager configured")
	}

	var alertRelabelConfigs []*relabel.Config
	if len(conf.alertRelabelConfigYAML) > 0 {
		alertRelabelConfigs, err = alert.LoadRelabelConfigs(conf.alertRelabelConfigYAML)
		if err != nil {
			return err
		}
	}

	amProvider := dns.NewProvider(
		logger,
		extprom.WrapRegistererWithPrefix("thanos_rule_alertmanagers_", reg),
		dns.ResolverType(conf.query.dnsSDResolver),
	)
	var alertmgrs []*alert.Alertmanager
	amClientMetrics := extpromhttp.NewClientMetrics(
		extprom.WrapRegistererWith(prometheus.Labels{"client": "alertmanager"}, reg),
	)
	for _, cfg := range alertingCfg.Alertmanagers {
		cfg.HTTPClientConfig.ClientMetrics = amClientMetrics
		c, err := httpconfig.NewHTTPClient(cfg.HTTPClientConfig, "alertmanager")
		if err != nil {
			return err
		}
		c.Transport = tracing.HTTPTripperware(logger, c.Transport)
		// Each Alertmanager client has a different list of targets thus each needs its own DNS provider.
		amClient, err := httpconfig.NewClient(logger, cfg.EndpointsConfig, c, amProvider.Clone())
		if err != nil {
			return err
		}
		// Discover and resolve Alertmanager addresses.
		addDiscoveryGroups(g, amClient, conf.alertmgr.alertmgrsDNSSDInterval)

		alertmgrs = append(alertmgrs, alert.NewAlertmanager(logger, amClient, time.Duration(cfg.Timeout), cfg.APIVersion))
	}

	var (
		ruleMgr *thanosrules.Manager
		alertQ  = alert.NewQueue(logger, reg, 10000, 100, labelsTSDBToProm(conf.lset), conf.alertmgr.alertExcludeLabels, alertRelabelConfigs)
	)
	{
		// Run rule evaluation and alert notifications.
		notifyFunc := func(ctx context.Context, expr string, alerts ...*rules.Alert) {
			res := make([]*notifier.Alert, 0, len(alerts))
			for _, alrt := range alerts {
				// Only send actually firing alerts.
				if alrt.State == rules.StatePending {
					continue
				}
				a := &notifier.Alert{
					StartsAt:     alrt.FiredAt,
					Labels:       alrt.Labels,
					Annotations:  alrt.Annotations,
					GeneratorURL: conf.alertQueryURL.String() + strutil.TableLinkForExpression(expr),
				}
				if !alrt.ResolvedAt.IsZero() {
					a.EndsAt = alrt.ResolvedAt
				} else {
					a.EndsAt = alrt.ValidUntil
				}
				res = append(res, a)
			}
			alertQ.Push(res)
		}

		ctx, cancel := context.WithCancel(context.Background())
		logger = log.With(logger, "component", "rules")
		ruleMgr = thanosrules.NewManager(
			tracing.ContextWithTracer(ctx, tracer),
			reg,
			conf.dataDir,
			rules.ManagerOptions{
				NotifyFunc:      notifyFunc,
				Logger:          logger,
				Appendable:      appendable,
				ExternalURL:     nil,
				Queryable:       queryable,
				ResendDelay:     conf.resendDelay,
				OutageTolerance: conf.outageTolerance,
				ForGracePeriod:  conf.forGracePeriod,
			},
			queryFuncCreator(logger, queryClients, promClients, metrics.duplicatedQuery, metrics.ruleEvalWarnings, conf.query.httpMethod),
			conf.lset,
			// In our case the querying URL is the external URL because in Prometheus
			// --web.external-url points to it i.e. it points at something where the user
			// could execute the alert or recording rule's expression and get results.
			conf.alertQueryURL.String(),
		)

		// Schedule rule manager that evaluates rules.
		g.Add(func() error {
			ruleMgr.Run()
			<-ctx.Done()

			return nil
		}, func(err error) {
			cancel()
			ruleMgr.Stop()
		})
	}
	// Run the alert sender.
	{
		sdr := alert.NewSender(logger, reg, alertmgrs)
		ctx, cancel := context.WithCancel(context.Background())
		ctx = tracing.ContextWithTracer(ctx, tracer)

		g.Add(func() error {
			for {
				tracing.DoInSpan(ctx, "/send_alerts", func(ctx context.Context) {
					sdr.Send(ctx, alertQ.Pop(ctx.Done()))
				})

				select {
				case <-ctx.Done():
					return ctx.Err()
				default:
				}
			}
		}, func(error) {
			cancel()
		})
	}

	// Handle reload and termination interrupts.
	reloadWebhandler := make(chan chan error)
	{
		ctx, cancel := context.WithCancel(context.Background())
		g.Add(func() error {
			// Initialize rules.
			if err := reloadRules(logger, conf.ruleFiles, ruleMgr, conf.evalInterval, metrics); err != nil {
				level.Error(logger).Log("msg", "initialize rules failed", "err", err)
				return err
			}
			for {
				select {
				case <-reloadSignal:
					if err := reloadRules(logger, conf.ruleFiles, ruleMgr, conf.evalInterval, metrics); err != nil {
						level.Error(logger).Log("msg", "reload rules by sighup failed", "err", err)
					}
				case reloadMsg := <-reloadWebhandler:
					err := reloadRules(logger, conf.ruleFiles, ruleMgr, conf.evalInterval, metrics)
					if err != nil {
						level.Error(logger).Log("msg", "reload rules by webhandler failed", "err", err)
					}
					reloadMsg <- err
				case <-ctx.Done():
					return ctx.Err()
				}
			}
		}, func(error) {
			cancel()
		})
	}

	grpcProbe := prober.NewGRPC()
	httpProbe := prober.NewHTTP()
	statusProber := prober.Combine(
		httpProbe,
		grpcProbe,
		prober.NewInstrumentation(comp, logger, extprom.WrapRegistererWithPrefix("thanos_", reg)),
	)

	// Start gRPC server.
	tlsCfg, err := tls.NewServerConfig(log.With(logger, "protocol", "gRPC"), conf.grpc.tlsSrvCert, conf.grpc.tlsSrvKey, conf.grpc.tlsSrvClientCA)
	if err != nil {
		return errors.Wrap(err, "setup gRPC server")
	}

	options := []grpcserver.Option{
		grpcserver.WithServer(thanosrules.RegisterRulesServer(ruleMgr)),
		grpcserver.WithListen(conf.grpc.bindAddress),
		grpcserver.WithGracePeriod(conf.grpc.gracePeriod),
		grpcserver.WithGracePeriod(conf.grpc.maxConnectionAge),
		grpcserver.WithTLSConfig(tlsCfg),
	}
	infoOptions := []info.ServerOptionFunc{info.WithRulesInfoFunc()}
	if tsdbDB != nil {
		tsdbStore := store.NewTSDBStore(logger, tsdbDB, component.Rule, conf.lset)
		infoOptions = append(
			infoOptions,
			info.WithLabelSetFunc(func() []labelpb.ZLabelSet {
				return tsdbStore.LabelSet()
			}),
			info.WithStoreInfoFunc(func() *infopb.StoreInfo {
				if httpProbe.IsReady() {
					now := time.Now().UnixMilli()
					mint, maxt := tsdbStore.TimeRange()
<<<<<<< HEAD
					guaranteedMinTime := time.Now().UnixMilli() - tsdbOpts.RetentionDuration
					if mint < guaranteedMinTime {
						guaranteedMinTime = mint
					}
=======
					guaranteedMinTime := store.GuaranteedMinTime(now, mint, tsdbOpts.RetentionDuration, tsdbOpts.MinBlockDuration)
>>>>>>> 01c5e05c
					return &infopb.StoreInfo{
						MinTime:                      mint,
						MaxTime:                      maxt,
						GuaranteedMinTime:            guaranteedMinTime,
						SupportsSharding:             true,
						SupportsWithoutReplicaLabels: true,
					}
				}
				return nil
			}),
		)
		storeServer := store.NewLimitedStoreServer(store.NewInstrumentedStoreServer(reg, tsdbStore), reg, conf.storeRateLimits)
		options = append(options, grpcserver.WithServer(store.RegisterStoreServer(storeServer, logger)))
	}

	options = append(options, grpcserver.WithServer(
		info.RegisterInfoServer(info.NewInfoServer(component.Rule.String(), infoOptions...)),
	))
	s := grpcserver.New(logger, reg, tracer, grpcLogOpts, tagOpts, comp, grpcProbe, options...)

	g.Add(func() error {
		statusProber.Ready()
		return s.ListenAndServe()
	}, func(err error) {
		statusProber.NotReady(err)
		s.Shutdown(err)
	})

	// Start UI & metrics HTTP server.
	{
		router := route.New()

		// RoutePrefix must always start with '/'.
		conf.web.routePrefix = "/" + strings.Trim(conf.web.routePrefix, "/")

		// Redirect from / to /webRoutePrefix.
		if conf.web.routePrefix != "/" {
			router.Get("/", func(w http.ResponseWriter, r *http.Request) {
				http.Redirect(w, r, conf.web.routePrefix, http.StatusFound)
			})
			router = router.WithPrefix(conf.web.routePrefix)
		}

		router.Post("/-/reload", func(w http.ResponseWriter, r *http.Request) {
			reloadMsg := make(chan error)
			reloadWebhandler <- reloadMsg
			if err := <-reloadMsg; err != nil {
				http.Error(w, err.Error(), http.StatusInternalServerError)
			}
		})

		ins := extpromhttp.NewInstrumentationMiddleware(reg, nil)

		// Configure Request Logging for HTTP calls.
		logMiddleware := logging.NewHTTPServerMiddleware(logger, httpLogOpts...)

		// TODO(bplotka in PR #513 review): pass all flags, not only the flags needed by prefix rewriting.
		ui.NewRuleUI(logger, reg, ruleMgr, conf.alertQueryURL.String(), conf.web.externalPrefix, conf.web.prefixHeaderName).Register(router, ins)

		api := v1.NewRuleAPI(logger, reg, thanosrules.NewGRPCClient(ruleMgr), ruleMgr, conf.web.disableCORS, flagsMap)
		api.Register(router.WithPrefix("/api/v1"), tracer, logger, ins, logMiddleware)

		srv := httpserver.New(logger, reg, comp, httpProbe,
			httpserver.WithListen(conf.http.bindAddress),
			httpserver.WithGracePeriod(time.Duration(conf.http.gracePeriod)),
			httpserver.WithTLSConfig(conf.http.tlsConfig),
		)
		srv.Handle("/", router)

		g.Add(func() error {
			statusProber.Healthy()

			return srv.ListenAndServe()
		}, func(err error) {
			statusProber.NotReady(err)
			defer statusProber.NotHealthy(err)

			srv.Shutdown(err)
		})
	}

	confContentYaml, err := conf.objStoreConfig.Content()
	if err != nil {
		return err
	}

	if len(confContentYaml) > 0 {
		// The background shipper continuously scans the data directory and uploads
		// new blocks to Google Cloud Storage or an S3-compatible storage service.
		bkt, err := client.NewBucket(logger, confContentYaml, reg, component.Rule.String())
		if err != nil {
			return err
		}

		// Ensure we close up everything properly.
		defer func() {
			if err != nil {
				runutil.CloseWithLogOnErr(logger, bkt, "bucket client")
			}
		}()

		s := shipper.New(logger, reg, conf.dataDir, bkt, func() labels.Labels { return conf.lset }, metadata.RulerSource, false, conf.shipper.allowOutOfOrderUpload, metadata.HashFunc(conf.shipper.hashFunc))

		ctx, cancel := context.WithCancel(context.Background())

		g.Add(func() error {
			defer runutil.CloseWithLogOnErr(logger, bkt, "bucket client")

			return runutil.Repeat(30*time.Second, ctx.Done(), func() error {
				if _, err := s.Sync(ctx); err != nil {
					level.Warn(logger).Log("err", err)
				}
				return nil
			})
		}, func(error) {
			cancel()
		})
	} else {
		level.Info(logger).Log("msg", "no supported bucket was configured, uploads will be disabled")
	}

	level.Info(logger).Log("msg", "starting rule node")
	return nil
}

func removeLockfileIfAny(logger log.Logger, dataDir string) error {
	absdir, err := filepath.Abs(dataDir)
	if err != nil {
		return err
	}
	if err := os.Remove(filepath.Join(absdir, "lock")); err != nil {
		if os.IsNotExist(err) {
			return nil
		}
		return err
	}
	level.Info(logger).Log("msg", "a leftover lockfile found and removed")
	return nil
}

func parseFlagLabels(s []string) (labels.Labels, error) {
	var lset labels.Labels
	for _, l := range s {
		parts := strings.SplitN(l, "=", 2)
		if len(parts) != 2 {
			return nil, errors.Errorf("unrecognized label %q", l)
		}
		if !model.LabelName.IsValid(model.LabelName(parts[0])) {
			return nil, errors.Errorf("unsupported format for label %s", l)
		}
		val, err := strconv.Unquote(parts[1])
		if err != nil {
			return nil, errors.Wrap(err, "unquote label value")
		}
		lset = append(lset, labels.Label{Name: parts[0], Value: val})
	}
	sort.Sort(lset)
	return lset, nil
}

func labelsTSDBToProm(lset labels.Labels) (res labels.Labels) {
	for _, l := range lset {
		res = append(res, labels.Label{
			Name:  l.Name,
			Value: l.Value,
		})
	}
	return res
}

func queryFuncCreator(
	logger log.Logger,
	queriers []*httpconfig.Client,
	promClients []*promclient.Client,
	duplicatedQuery prometheus.Counter,
	ruleEvalWarnings *prometheus.CounterVec,
	httpMethod string,
) func(partialResponseStrategy storepb.PartialResponseStrategy) rules.QueryFunc {

	// queryFunc returns query function that hits the HTTP query API of query peers in randomized order until we get a result
	// back or the context get canceled.
	return func(partialResponseStrategy storepb.PartialResponseStrategy) rules.QueryFunc {
		var spanID string

		switch partialResponseStrategy {
		case storepb.PartialResponseStrategy_WARN:
			spanID = "/rule_instant_query HTTP[client]"
		case storepb.PartialResponseStrategy_ABORT:
			spanID = "/rule_instant_query_part_resp_abort HTTP[client]"
		default:
			// Programming error will be caught by tests.
			panic(errors.Errorf("unknown partial response strategy %v", partialResponseStrategy).Error())
		}

		return func(ctx context.Context, q string, t time.Time) (promql.Vector, error) {
			for _, i := range rand.Perm(len(queriers)) {
				promClient := promClients[i]
				endpoints := thanosrules.RemoveDuplicateQueryEndpoints(logger, duplicatedQuery, queriers[i].Endpoints())
				for _, i := range rand.Perm(len(endpoints)) {
					span, ctx := tracing.StartSpan(ctx, spanID)
					v, warns, err := promClient.PromqlQueryInstant(ctx, endpoints[i], q, t, promclient.QueryOptions{
						Deduplicate:             true,
						PartialResponseStrategy: partialResponseStrategy,
						Method:                  httpMethod,
					})
					span.Finish()

					if err != nil {
						level.Error(logger).Log("err", err, "query", q)
						continue
					}
					if len(warns) > 0 {
						ruleEvalWarnings.WithLabelValues(strings.ToLower(partialResponseStrategy.String())).Inc()
						// TODO(bwplotka): Propagate those to UI, probably requires changing rule manager code ):
						level.Warn(logger).Log("warnings", strings.Join(warns, ", "), "query", q)
					}
					return v, nil
				}
			}
			return nil, errors.Errorf("no query API server reachable")
		}
	}
}

func addDiscoveryGroups(g *run.Group, c *httpconfig.Client, interval time.Duration) {
	ctx, cancel := context.WithCancel(context.Background())
	g.Add(func() error {
		c.Discover(ctx)
		return nil
	}, func(error) {
		cancel()
	})

	g.Add(func() error {
		return runutil.Repeat(interval, ctx.Done(), func() error {
			return c.Resolve(ctx)
		})
	}, func(error) {
		cancel()
	})
}

func reloadRules(logger log.Logger,
	ruleFiles []string,
	ruleMgr *thanosrules.Manager,
	evalInterval time.Duration,
	metrics *RuleMetrics) error {
	level.Debug(logger).Log("msg", "configured rule files", "files", strings.Join(ruleFiles, ","))
	var (
		errs      errutil.MultiError
		files     []string
		seenFiles = make(map[string]struct{})
	)
	for _, pat := range ruleFiles {
		fs, err := filepath.Glob(pat)
		if err != nil {
			// The only error can be a bad pattern.
			errs.Add(errors.Wrapf(err, "retrieving rule files failed. Ignoring file. pattern %s", pat))
			continue
		}

		for _, fp := range fs {
			if _, ok := seenFiles[fp]; ok {
				continue
			}
			files = append(files, fp)
			seenFiles[fp] = struct{}{}
		}
	}

	level.Info(logger).Log("msg", "reload rule files", "numFiles", len(files))

	if err := ruleMgr.Update(evalInterval, files); err != nil {
		metrics.configSuccess.Set(0)
		errs.Add(errors.Wrap(err, "reloading rules failed"))
		return errs.Err()
	}

	metrics.configSuccess.Set(1)
	metrics.configSuccessTime.Set(float64(time.Now().UnixNano()) / 1e9)

	metrics.rulesLoaded.Reset()
	for _, group := range ruleMgr.RuleGroups() {
		metrics.rulesLoaded.WithLabelValues(group.PartialResponseStrategy.String(), group.OriginalFile, group.Name()).Set(float64(len(group.Rules())))
	}
	return errs.Err()
}<|MERGE_RESOLUTION|>--- conflicted
+++ resolved
@@ -628,14 +628,7 @@
 				if httpProbe.IsReady() {
 					now := time.Now().UnixMilli()
 					mint, maxt := tsdbStore.TimeRange()
-<<<<<<< HEAD
-					guaranteedMinTime := time.Now().UnixMilli() - tsdbOpts.RetentionDuration
-					if mint < guaranteedMinTime {
-						guaranteedMinTime = mint
-					}
-=======
 					guaranteedMinTime := store.GuaranteedMinTime(now, mint, tsdbOpts.RetentionDuration, tsdbOpts.MinBlockDuration)
->>>>>>> 01c5e05c
 					return &infopb.StoreInfo{
 						MinTime:                      mint,
 						MaxTime:                      maxt,
