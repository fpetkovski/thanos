// Copyright (c) The Thanos Authors.
// Licensed under the Apache License 2.0.

package compact

import (
	"context"
	"fmt"
	"math"
	"os"
	"path"
	"path/filepath"
	"sort"
	"strconv"
	"sync"
	"time"

	"github.com/go-kit/log"
	"github.com/go-kit/log/level"
	"github.com/oklog/ulid"
	"github.com/opentracing/opentracing-go"
	"github.com/pkg/errors"
	"github.com/prometheus/client_golang/prometheus"
	"github.com/prometheus/client_golang/prometheus/promauto"
	"github.com/prometheus/prometheus/model/labels"
	"github.com/prometheus/prometheus/tsdb"
	"github.com/thanos-io/objstore"
	"golang.org/x/sync/errgroup"

	"github.com/thanos-io/thanos/pkg/block"
	"github.com/thanos-io/thanos/pkg/block/metadata"
	"github.com/thanos-io/thanos/pkg/compact/downsample"
	"github.com/thanos-io/thanos/pkg/errutil"
	"github.com/thanos-io/thanos/pkg/runutil"
	"github.com/thanos-io/thanos/pkg/tracing"
)

type ResolutionLevel int64

const (
	ResolutionLevelRaw = ResolutionLevel(downsample.ResLevel0)
	ResolutionLevel5m  = ResolutionLevel(downsample.ResLevel1)
	ResolutionLevel1h  = ResolutionLevel(downsample.ResLevel2)
)

const (
	// DedupAlgorithmPenalty is the penalty based compactor series merge algorithm.
	// This is the same as the online deduplication of querier except counter reset handling.
	DedupAlgorithmPenalty = "penalty"
)

// Syncer synchronizes block metas from a bucket into a local directory.
// It sorts them into compaction groups based on equal label sets.
type Syncer struct {
	logger                   log.Logger
	reg                      prometheus.Registerer
	bkt                      objstore.Bucket
	fetcher                  block.MetadataFetcher
	mtx                      sync.Mutex
	blocks                   map[ulid.ULID]*metadata.Meta
	partial                  map[ulid.ULID]error
	metrics                  *syncerMetrics
	duplicateBlocksFilter    *block.DeduplicateFilter
	ignoreDeletionMarkFilter *block.IgnoreDeletionMarkFilter
}

type syncerMetrics struct {
	garbageCollectedBlocks    prometheus.Counter
	garbageCollections        prometheus.Counter
	garbageCollectionFailures prometheus.Counter
	garbageCollectionDuration prometheus.Histogram
	blocksMarkedForDeletion   prometheus.Counter
}

func newSyncerMetrics(reg prometheus.Registerer, blocksMarkedForDeletion, garbageCollectedBlocks prometheus.Counter) *syncerMetrics {
	var m syncerMetrics

	m.garbageCollectedBlocks = garbageCollectedBlocks
	m.garbageCollections = promauto.With(reg).NewCounter(prometheus.CounterOpts{
		Name: "thanos_compact_garbage_collection_total",
		Help: "Total number of garbage collection operations.",
	})
	m.garbageCollectionFailures = promauto.With(reg).NewCounter(prometheus.CounterOpts{
		Name: "thanos_compact_garbage_collection_failures_total",
		Help: "Total number of failed garbage collection operations.",
	})
	m.garbageCollectionDuration = promauto.With(reg).NewHistogram(prometheus.HistogramOpts{
		Name:    "thanos_compact_garbage_collection_duration_seconds",
		Help:    "Time it took to perform garbage collection iteration.",
		Buckets: []float64{0.01, 0.1, 0.3, 0.6, 1, 3, 6, 9, 20, 30, 60, 90, 120, 240, 360, 720},
	})

	m.blocksMarkedForDeletion = blocksMarkedForDeletion

	return &m
}

// NewMetaSyncer returns a new Syncer for the given Bucket and directory.
// Blocks must be at least as old as the sync delay for being considered.
func NewMetaSyncer(logger log.Logger, reg prometheus.Registerer, bkt objstore.Bucket, fetcher block.MetadataFetcher, duplicateBlocksFilter *block.DeduplicateFilter, ignoreDeletionMarkFilter *block.IgnoreDeletionMarkFilter, blocksMarkedForDeletion, garbageCollectedBlocks prometheus.Counter) (*Syncer, error) {
	if logger == nil {
		logger = log.NewNopLogger()
	}
	return &Syncer{
		logger:                   logger,
		reg:                      reg,
		bkt:                      bkt,
		fetcher:                  fetcher,
		blocks:                   map[ulid.ULID]*metadata.Meta{},
		metrics:                  newSyncerMetrics(reg, blocksMarkedForDeletion, garbageCollectedBlocks),
		duplicateBlocksFilter:    duplicateBlocksFilter,
		ignoreDeletionMarkFilter: ignoreDeletionMarkFilter,
	}, nil
}

// UntilNextDownsampling calculates how long it will take until the next downsampling operation.
// Returns an error if there will be no downsampling.
func UntilNextDownsampling(m *metadata.Meta) (time.Duration, error) {
	timeRange := time.Duration((m.MaxTime - m.MinTime) * int64(time.Millisecond))
	switch m.Thanos.Downsample.Resolution {
	case downsample.ResLevel2:
		return time.Duration(0), errors.New("no downsampling")
	case downsample.ResLevel1:
		return time.Duration(downsample.ResLevel2DownsampleRange*time.Millisecond) - timeRange, nil
	case downsample.ResLevel0:
		return time.Duration(downsample.ResLevel1DownsampleRange*time.Millisecond) - timeRange, nil
	default:
		panic(errors.Errorf("invalid resolution %v", m.Thanos.Downsample.Resolution))
	}
}

// SyncMetas synchronizes local state of block metas with what we have in the bucket.
func (s *Syncer) SyncMetas(ctx context.Context) error {
	s.mtx.Lock()
	defer s.mtx.Unlock()

	metas, partial, err := s.fetcher.Fetch(ctx)
	if err != nil {
		return retry(err)
	}
	s.blocks = metas
	s.partial = partial
	return nil
}

// Partial returns partial blocks since last sync.
func (s *Syncer) Partial() map[ulid.ULID]error {
	s.mtx.Lock()
	defer s.mtx.Unlock()

	return s.partial
}

// Metas returns loaded metadata blocks since last sync.
func (s *Syncer) Metas() map[ulid.ULID]*metadata.Meta {
	s.mtx.Lock()
	defer s.mtx.Unlock()

	return s.blocks
}

// GarbageCollect marks blocks for deletion from bucket if their data is available as part of a
// block with a higher compaction level.
// Call to SyncMetas function is required to populate duplicateIDs in duplicateBlocksFilter.
func (s *Syncer) GarbageCollect(ctx context.Context) error {
	s.mtx.Lock()
	defer s.mtx.Unlock()

	begin := time.Now()

	// Ignore filter exists before deduplicate filter.
	deletionMarkMap := s.ignoreDeletionMarkFilter.DeletionMarkBlocks()
	duplicateIDs := s.duplicateBlocksFilter.DuplicateIDs()

	// GarbageIDs contains the duplicateIDs, since these blocks can be replaced with other blocks.
	// We also remove ids present in deletionMarkMap since these blocks are already marked for deletion.
	garbageIDs := []ulid.ULID{}
	for _, id := range duplicateIDs {
		if _, exists := deletionMarkMap[id]; exists {
			continue
		}
		garbageIDs = append(garbageIDs, id)
	}

	for _, id := range garbageIDs {
		if ctx.Err() != nil {
			return ctx.Err()
		}

		// Spawn a new context so we always mark a block for deletion in full on shutdown.
		delCtx, cancel := context.WithTimeout(context.Background(), 5*time.Minute)

		level.Info(s.logger).Log("msg", "marking outdated block for deletion", "block", id)
		err := block.MarkForDeletion(delCtx, s.logger, s.bkt, id, "outdated block", s.metrics.blocksMarkedForDeletion)
		cancel()
		if err != nil {
			s.metrics.garbageCollectionFailures.Inc()
			return retry(errors.Wrapf(err, "mark block %s for deletion", id))
		}

		// Immediately update our in-memory state so no further call to SyncMetas is needed
		// after running garbage collection.
		delete(s.blocks, id)
		s.metrics.garbageCollectedBlocks.Inc()
	}
	s.metrics.garbageCollections.Inc()
	s.metrics.garbageCollectionDuration.Observe(time.Since(begin).Seconds())
	return nil
}

// Grouper is responsible to group all known blocks into sub groups which are safe to be
// compacted concurrently.
type Grouper interface {
	// Groups returns the compaction groups for all blocks currently known to the syncer.
	// It creates all groups from the scratch on every call.
	Groups(blocks map[ulid.ULID]*metadata.Meta) (res []*Group, err error)
}

// DefaultGrouper is the Thanos built-in grouper. It groups blocks based on downsample
// resolution and block's labels.
type DefaultGrouper struct {
	bkt                           objstore.Bucket
	logger                        log.Logger
	acceptMalformedIndex          bool
	enableVerticalCompaction      bool
	compactions                   *prometheus.CounterVec
	compactionRunsStarted         *prometheus.CounterVec
	compactionRunsCompleted       *prometheus.CounterVec
	compactionFailures            *prometheus.CounterVec
	verticalCompactions           *prometheus.CounterVec
	garbageCollectedBlocks        prometheus.Counter
	blocksMarkedForDeletion       prometheus.Counter
	blocksMarkedForNoCompact      prometheus.Counter
	hashFunc                      metadata.HashFunc
	blockFilesConcurrency         int
	compactBlocksFetchConcurrency int
	verticalBlockShards           uint64
}

// NewDefaultGrouper makes a new DefaultGrouper.
func NewDefaultGrouper(
	logger log.Logger,
	bkt objstore.Bucket,
	acceptMalformedIndex bool,
	enableVerticalCompaction bool,
	reg prometheus.Registerer,
	blocksMarkedForDeletion prometheus.Counter,
	garbageCollectedBlocks prometheus.Counter,
	blocksMarkedForNoCompact prometheus.Counter,
	hashFunc metadata.HashFunc,
	blockFilesConcurrency int,
	compactBlocksFetchConcurrency int,
	verticalBlockShards uint64,
) *DefaultGrouper {
	return &DefaultGrouper{
		bkt:                      bkt,
		logger:                   logger,
		acceptMalformedIndex:     acceptMalformedIndex,
		enableVerticalCompaction: enableVerticalCompaction,
		compactions: promauto.With(reg).NewCounterVec(prometheus.CounterOpts{
			Name: "thanos_compact_group_compactions_total",
			Help: "Total number of group compaction attempts that resulted in a new block.",
		}, []string{"group"}),
		compactionRunsStarted: promauto.With(reg).NewCounterVec(prometheus.CounterOpts{
			Name: "thanos_compact_group_compaction_runs_started_total",
			Help: "Total number of group compaction attempts.",
		}, []string{"group"}),
		compactionRunsCompleted: promauto.With(reg).NewCounterVec(prometheus.CounterOpts{
			Name: "thanos_compact_group_compaction_runs_completed_total",
			Help: "Total number of group completed compaction runs. This also includes compactor group runs that resulted with no compaction.",
		}, []string{"group"}),
		compactionFailures: promauto.With(reg).NewCounterVec(prometheus.CounterOpts{
			Name: "thanos_compact_group_compactions_failures_total",
			Help: "Total number of failed group compactions.",
		}, []string{"group"}),
		verticalCompactions: promauto.With(reg).NewCounterVec(prometheus.CounterOpts{
			Name: "thanos_compact_group_vertical_compactions_total",
			Help: "Total number of group compaction attempts that resulted in a new block based on overlapping blocks.",
		}, []string{"group"}),
		blocksMarkedForNoCompact:      blocksMarkedForNoCompact,
		garbageCollectedBlocks:        garbageCollectedBlocks,
		blocksMarkedForDeletion:       blocksMarkedForDeletion,
		hashFunc:                      hashFunc,
		blockFilesConcurrency:         blockFilesConcurrency,
		compactBlocksFetchConcurrency: compactBlocksFetchConcurrency,
		verticalBlockShards:           verticalBlockShards,
	}
}

// Groups returns the compaction groups for all blocks currently known to the syncer.
// It creates all groups from the scratch on every call.
func (g *DefaultGrouper) Groups(blocks map[ulid.ULID]*metadata.Meta) (res []*Group, err error) {
	groups := map[string]*Group{}
	for _, m := range blocks {
		groupKey := m.Thanos.GroupKey()
		group, ok := groups[groupKey]
		if !ok {
			lbls := labels.FromMap(m.Thanos.Labels)
			group, err = NewGroup(
				log.With(g.logger, "group", fmt.Sprintf("%d@%v", m.Thanos.Downsample.Resolution, lbls.String()), "groupKey", groupKey),
				g.bkt,
				groupKey,
				lbls,
				m.Thanos.Downsample.Resolution,
				g.acceptMalformedIndex,
				g.enableVerticalCompaction,
				g.compactions.WithLabelValues(groupKey),
				g.compactionRunsStarted.WithLabelValues(groupKey),
				g.compactionRunsCompleted.WithLabelValues(groupKey),
				g.compactionFailures.WithLabelValues(groupKey),
				g.verticalCompactions.WithLabelValues(groupKey),
				g.garbageCollectedBlocks,
				g.blocksMarkedForDeletion,
				g.blocksMarkedForNoCompact,
				g.hashFunc,
				g.blockFilesConcurrency,
				g.compactBlocksFetchConcurrency,
				g.verticalBlockShards,
			)
			if err != nil {
				return nil, errors.Wrap(err, "create compaction group")
			}
			groups[groupKey] = group
			res = append(res, group)
		}
		if err := group.AppendMeta(m); err != nil {
			return nil, errors.Wrap(err, "add compaction group")
		}
	}
	sort.Slice(res, func(i, j int) bool {
		return res[i].Key() < res[j].Key()
	})
	return res, nil
}

// Group captures a set of blocks that have the same origin labels and downsampling resolution.
// Those blocks generally contain the same series and can thus efficiently be compacted.
type Group struct {
	logger                        log.Logger
	bkt                           objstore.Bucket
	key                           string
	labels                        labels.Labels
	resolution                    int64
	mtx                           sync.Mutex
	metasByMinTime                []*metadata.Meta
	acceptMalformedIndex          bool
	enableVerticalCompaction      bool
	compactions                   prometheus.Counter
	compactionRunsStarted         prometheus.Counter
	compactionRunsCompleted       prometheus.Counter
	compactionFailures            prometheus.Counter
	verticalCompactions           prometheus.Counter
	groupGarbageCollectedBlocks   prometheus.Counter
	blocksMarkedForDeletion       prometheus.Counter
	blocksMarkedForNoCompact      prometheus.Counter
	hashFunc                      metadata.HashFunc
	blockFilesConcurrency         int
	compactBlocksFetchConcurrency int
	verticalBlockShards           uint64
}

// NewGroup returns a new compaction group.
func NewGroup(
	logger log.Logger,
	bkt objstore.Bucket,
	key string,
	lset labels.Labels,
	resolution int64,
	acceptMalformedIndex bool,
	enableVerticalCompaction bool,
	compactions prometheus.Counter,
	compactionRunsStarted prometheus.Counter,
	compactionRunsCompleted prometheus.Counter,
	compactionFailures prometheus.Counter,
	verticalCompactions prometheus.Counter,
	groupGarbageCollectedBlocks prometheus.Counter,
	blocksMarkedForDeletion prometheus.Counter,
	blocksMarkedForNoCompact prometheus.Counter,
	hashFunc metadata.HashFunc,
	blockFilesConcurrency int,
	compactBlocksFetchConcurrency int,
	verticalBlockShards uint64,
) (*Group, error) {
	if logger == nil {
		logger = log.NewNopLogger()
	}

	if blockFilesConcurrency <= 0 {
		return nil, errors.Errorf("invalid concurrency level (%d), blockFilesConcurrency level must be > 0", blockFilesConcurrency)
	}

	g := &Group{
		logger:                        logger,
		bkt:                           bkt,
		key:                           key,
		labels:                        lset,
		resolution:                    resolution,
		acceptMalformedIndex:          acceptMalformedIndex,
		enableVerticalCompaction:      enableVerticalCompaction,
		compactions:                   compactions,
		compactionRunsStarted:         compactionRunsStarted,
		compactionRunsCompleted:       compactionRunsCompleted,
		compactionFailures:            compactionFailures,
		verticalCompactions:           verticalCompactions,
		groupGarbageCollectedBlocks:   groupGarbageCollectedBlocks,
		blocksMarkedForDeletion:       blocksMarkedForDeletion,
		blocksMarkedForNoCompact:      blocksMarkedForNoCompact,
		hashFunc:                      hashFunc,
		blockFilesConcurrency:         blockFilesConcurrency,
		compactBlocksFetchConcurrency: compactBlocksFetchConcurrency,
		verticalBlockShards:           verticalBlockShards,
	}
	return g, nil
}

// Key returns an identifier for the group.
func (cg *Group) Key() string {
	return cg.key
}

func (cg *Group) deleteFromGroup(target map[ulid.ULID]struct{}) {
	cg.mtx.Lock()
	defer cg.mtx.Unlock()
	var newGroupMeta []*metadata.Meta
	for _, meta := range cg.metasByMinTime {
		if _, found := target[meta.BlockMeta.ULID]; !found {
			newGroupMeta = append(newGroupMeta, meta)
		}
	}

	cg.metasByMinTime = newGroupMeta
}

// AppendMeta the block with the given meta to the group.
func (cg *Group) AppendMeta(meta *metadata.Meta) error {
	cg.mtx.Lock()
	defer cg.mtx.Unlock()

	if !labels.Equal(cg.labels, labels.FromMap(meta.Thanos.Labels)) {
		return errors.New("block and group labels do not match")
	}
	if cg.resolution != meta.Thanos.Downsample.Resolution {
		return errors.New("block and group resolution do not match")
	}

	cg.metasByMinTime = append(cg.metasByMinTime, meta)
	sort.Slice(cg.metasByMinTime, func(i, j int) bool {
		return cg.metasByMinTime[i].MinTime < cg.metasByMinTime[j].MinTime
	})
	return nil
}

// IDs returns all sorted IDs of blocks in the group.
func (cg *Group) IDs() (ids []ulid.ULID) {
	cg.mtx.Lock()
	defer cg.mtx.Unlock()

	for _, m := range cg.metasByMinTime {
		ids = append(ids, m.ULID)
	}
	sort.Slice(ids, func(i, j int) bool {
		return ids[i].Compare(ids[j]) < 0
	})
	return ids
}

// MinTime returns the min time across all group's blocks.
func (cg *Group) MinTime() int64 {
	cg.mtx.Lock()
	defer cg.mtx.Unlock()

	if len(cg.metasByMinTime) > 0 {
		return cg.metasByMinTime[0].MinTime
	}
	return math.MaxInt64
}

// MaxTime returns the max time across all group's blocks.
func (cg *Group) MaxTime() int64 {
	cg.mtx.Lock()
	defer cg.mtx.Unlock()

	max := int64(math.MinInt64)
	for _, m := range cg.metasByMinTime {
		if m.MaxTime > max {
			max = m.MaxTime
		}
	}
	return max
}

// Labels returns the labels that all blocks in the group share.
func (cg *Group) Labels() labels.Labels {
	return cg.labels
}

// Resolution returns the common downsampling resolution of blocks in the group.
func (cg *Group) Resolution() int64 {
	return cg.resolution
}

// CompactProgressMetrics contains Prometheus metrics related to compaction progress.
type CompactProgressMetrics struct {
	NumberOfCompactionRuns   *prometheus.GaugeVec
	NumberOfCompactionBlocks *prometheus.GaugeVec
}

// ProgressCalculator calculates the progress of the compaction process for a given slice of Groups.
type ProgressCalculator interface {
	ProgressCalculate(ctx context.Context, groups []*Group) error
}

// CompactionProgressCalculator contains a planner and ProgressMetrics, which are updated during the compaction simulation process.
type CompactionProgressCalculator struct {
	planner Planner
	*CompactProgressMetrics
}

// NewCompactProgressCalculator creates a new CompactionProgressCalculator.
func NewCompactionProgressCalculator(reg prometheus.Registerer, planner *tsdbBasedPlanner) *CompactionProgressCalculator {
	return &CompactionProgressCalculator{
		planner: planner,
		CompactProgressMetrics: &CompactProgressMetrics{
			NumberOfCompactionRuns: promauto.With(reg).NewGaugeVec(prometheus.GaugeOpts{
				Name: "thanos_compact_todo_compactions",
				Help: "number of compactions to be done",
			}, []string{"group"}),
			NumberOfCompactionBlocks: promauto.With(reg).NewGaugeVec(prometheus.GaugeOpts{
				Name: "thanos_compact_todo_compaction_blocks",
				Help: "number of blocks planned to be compacted",
			}, []string{"group"}),
		},
	}
}

// ProgressCalculate calculates the number of blocks and compaction runs in the planning process of the given groups.
func (ps *CompactionProgressCalculator) ProgressCalculate(ctx context.Context, groups []*Group) error {
	groupCompactions := make(map[string]int, len(groups))
	groupBlocks := make(map[string]int, len(groups))

	for len(groups) > 0 {
		tmpGroups := make([]*Group, 0, len(groups))
		for _, g := range groups {
			if len(g.IDs()) == 1 {
				continue
			}
			plan, err := ps.planner.Plan(ctx, g.metasByMinTime)
			if err != nil {
				return errors.Wrapf(err, "could not plan")
			}
			if len(plan) == 0 {
				continue
			}

			for _, groupTask := range plan {
				groupCompactions[g.key]++
				toRemove := make(map[ulid.ULID]struct{}, len(groupTask))
				metas := make([]*tsdb.BlockMeta, 0, len(groupTask))
				for _, meta := range groupTask {
					metas = append(metas, &meta.BlockMeta)
					toRemove[meta.BlockMeta.ULID] = struct{}{}
				}
				g.deleteFromGroup(toRemove)
				groupBlocks[g.key] += len(groupTask)

				newMeta := tsdb.CompactBlockMetas(ulid.MustNew(uint64(time.Now().Unix()), nil), metas...)
				if err := g.AppendMeta(&metadata.Meta{BlockMeta: *newMeta, Thanos: metadata.Thanos{Downsample: metadata.ThanosDownsample{Resolution: g.Resolution()}, Labels: g.Labels().Map()}}); err != nil {
					return errors.Wrapf(err, "append meta")
				}
			}

			if len(g.metasByMinTime) == 0 {
				continue
			}

			tmpGroups = append(tmpGroups, g)
		}

		groups = tmpGroups
	}

	ps.CompactProgressMetrics.NumberOfCompactionRuns.Reset()
	ps.CompactProgressMetrics.NumberOfCompactionBlocks.Reset()

	for key, iters := range groupCompactions {
		ps.CompactProgressMetrics.NumberOfCompactionRuns.WithLabelValues(key).Add(float64(iters))
		ps.CompactProgressMetrics.NumberOfCompactionBlocks.WithLabelValues(key).Add(float64(groupBlocks[key]))
	}

	return nil
}

// DownsampleProgressMetrics contains Prometheus metrics related to downsampling progress.
type DownsampleProgressMetrics struct {
	NumberOfBlocksDownsampled *prometheus.GaugeVec
}

// DownsampleProgressCalculator contains DownsampleMetrics, which are updated during the downsampling simulation process.
type DownsampleProgressCalculator struct {
	*DownsampleProgressMetrics
}

// NewDownsampleProgressCalculator creates a new DownsampleProgressCalculator.
func NewDownsampleProgressCalculator(reg prometheus.Registerer) *DownsampleProgressCalculator {
	return &DownsampleProgressCalculator{
		DownsampleProgressMetrics: &DownsampleProgressMetrics{
			NumberOfBlocksDownsampled: promauto.With(reg).NewGaugeVec(prometheus.GaugeOpts{
				Name: "thanos_compact_todo_downsample_blocks",
				Help: "number of blocks to be downsampled",
			}, []string{"group"}),
		},
	}
}

// ProgressCalculate calculates the number of blocks to be downsampled for the given groups.
func (ds *DownsampleProgressCalculator) ProgressCalculate(ctx context.Context, groups []*Group) error {
	sources5m := map[ulid.ULID]struct{}{}
	sources1h := map[ulid.ULID]struct{}{}
	groupBlocks := make(map[string]int, len(groups))

	for _, group := range groups {
		for _, m := range group.metasByMinTime {
			switch m.Thanos.Downsample.Resolution {
			case downsample.ResLevel0:
				continue
			case downsample.ResLevel1:
				for _, id := range m.Compaction.Sources {
					sources5m[id] = struct{}{}
				}
			case downsample.ResLevel2:
				for _, id := range m.Compaction.Sources {
					sources1h[id] = struct{}{}
				}
			default:
				return errors.Errorf("unexpected downsampling resolution %d", m.Thanos.Downsample.Resolution)
			}

		}
	}

	for _, group := range groups {
		for _, m := range group.metasByMinTime {
			switch m.Thanos.Downsample.Resolution {
			case downsample.ResLevel0:
				missing := false
				for _, id := range m.Compaction.Sources {
					if _, ok := sources5m[id]; !ok {
						missing = true
						break
					}
				}
				if !missing {
					continue
				}

				if m.MaxTime-m.MinTime < downsample.ResLevel1DownsampleRange {
					continue
				}
				groupBlocks[group.key]++
			case downsample.ResLevel1:
				missing := false
				for _, id := range m.Compaction.Sources {
					if _, ok := sources1h[id]; !ok {
						missing = true
						break
					}
				}
				if !missing {
					continue
				}

				if m.MaxTime-m.MinTime < downsample.ResLevel2DownsampleRange {
					continue
				}
				groupBlocks[group.key]++
			}
		}
	}

	ds.DownsampleProgressMetrics.NumberOfBlocksDownsampled.Reset()
	for key, blocks := range groupBlocks {
		ds.DownsampleProgressMetrics.NumberOfBlocksDownsampled.WithLabelValues(key).Add(float64(blocks))
	}

	return nil
}

// RetentionProgressMetrics contains Prometheus metrics related to retention progress.
type RetentionProgressMetrics struct {
	NumberOfBlocksToDelete *prometheus.GaugeVec
}

// RetentionProgressCalculator contains RetentionProgressMetrics, which are updated during the retention simulation process.
type RetentionProgressCalculator struct {
	*RetentionProgressMetrics
	retentionByResolution map[ResolutionLevel]time.Duration
}

// NewRetentionProgressCalculator creates a new RetentionProgressCalculator.
func NewRetentionProgressCalculator(reg prometheus.Registerer, retentionByResolution map[ResolutionLevel]time.Duration) *RetentionProgressCalculator {
	return &RetentionProgressCalculator{
		retentionByResolution: retentionByResolution,
		RetentionProgressMetrics: &RetentionProgressMetrics{
			NumberOfBlocksToDelete: promauto.With(reg).NewGaugeVec(prometheus.GaugeOpts{
				Name: "thanos_compact_todo_deletion_blocks",
				Help: "number of blocks that have crossed their retention period",
			}, []string{"group"}),
		},
	}
}

// ProgressCalculate calculates the number of blocks to be retained for the given groups.
func (rs *RetentionProgressCalculator) ProgressCalculate(ctx context.Context, groups []*Group) error {
	groupBlocks := make(map[string]int, len(groups))

	for _, group := range groups {
		for _, m := range group.metasByMinTime {
			retentionDuration := rs.retentionByResolution[ResolutionLevel(m.Thanos.Downsample.Resolution)]
			if retentionDuration.Seconds() == 0 {
				continue
			}
			maxTime := time.Unix(m.MaxTime/1000, 0)
			if time.Now().After(maxTime.Add(retentionDuration)) {
				groupBlocks[group.key]++
			}
		}
	}

	rs.RetentionProgressMetrics.NumberOfBlocksToDelete.Reset()
	for key, blocks := range groupBlocks {
		rs.RetentionProgressMetrics.NumberOfBlocksToDelete.WithLabelValues(key).Add(float64(blocks))
	}

	return nil
}

// Planner returns blocks to compact.
type Planner interface {
	// Plan returns a list of blocks that should be compacted into single one.
	// The blocks can be overlapping. The provided metadata has to be ordered by minTime.
	Plan(ctx context.Context, metasByMinTime []*metadata.Meta) ([]CompactionTask, error)
}

// Compactor provides compaction against an underlying storage of time series data.
// This is similar to tsdb.Compactor just without Plan method.
// TODO(bwplotka): Split the Planner from Compactor on upstream as well, so we can import it.
type Compactor interface {
	// Write persists a Block into a directory.
	// No Block is written when resulting Block has 0 samples, and returns empty ulid.ULID{}.
	Write(dest string, b tsdb.BlockReader, mint, maxt int64, parent *tsdb.BlockMeta) (ulid.ULID, error)

	// Compact runs compaction against the provided directories. Must
	// only be called concurrently with results of Plan().
	// Can optionally pass a list of already open blocks,
	// to avoid having to reopen them.
	// When resulting Block has 0 samples
	//  * No block is written.
	//  * The source dirs are marked Deletable.
	//  * Returns empty ulid.ULID{}.
	Compact(dest string, dirs []string, open []*tsdb.Block) (ulid.ULID, error)

	CompactWithSplitting(dest string, dirs []string, open []*tsdb.Block, shardCount uint64) ([]ulid.ULID, error)
}

// GroupCompactionTask is an independent compaction task for a given compaction group.
type GroupCompactionTask struct {
	Group  *Group
	Blocks CompactionTask
	Dir    string
}

// Compact plans and runs a single compaction against the group. The compacted result
// is uploaded into the bucket the blocks were retrieved from.
<<<<<<< HEAD
func (cg *Group) Compact(ctx context.Context, dir string, planner Planner, comp Compactor) (shouldRerun bool, compID []ulid.ULID, rerr error) {
	cg.compactionRunsStarted.Inc()

	subDir := filepath.Join(dir, cg.Key())

=======
func (task *GroupCompactionTask) Compact(ctx context.Context, comp Compactor) (shouldRerun bool, cerr error) {
	task.Group.compactionRunsStarted.Inc()
>>>>>>> 52725ef2
	defer func() {
		// Leave the compact directory for inspection if it is a halt error
		// or if it is not then so that possibly we would not have to download everything again.
		if cerr != nil {
			task.Group.compactionFailures.Inc()
			return
		}
		task.Group.compactionRunsCompleted.Inc()
		if err := os.RemoveAll(task.Dir); err != nil {
			level.Error(task.Group.logger).Log("msg", "failed to remove compaction group work directory", "path", task.Dir, "err", err)
		}
	}()

<<<<<<< HEAD
	if err := os.MkdirAll(subDir, 0750); err != nil {
		return false, nil, errors.Wrap(err, "create compaction group dir")
	}

	err := tracing.DoInSpanWithErr(ctx, "compaction_group", func(ctx context.Context) (err error) {
		shouldRerun, compID, err = cg.compact(ctx, subDir, planner, comp)
		return err
	}, opentracing.Tags{"group.key": cg.Key()})
	if err != nil {
		cg.compactionFailures.Inc()
		return false, nil, err
=======
	hasOverlappingBlocks := false
	if err := task.Group.areBlocksOverlapping(task.Blocks, task.Group.metasByMinTime...); err != nil {
		// TODO(bwplotka): It would really nice if we could still check for other overlaps than replica. In fact this should be checked
		// in syncer itself. Otherwise with vertical compaction enabled we will sacrifice this important check.
		if !task.Group.enableVerticalCompaction {
			return false, halt(errors.Wrap(err, "pre compaction overlap check"))
		}

		hasOverlappingBlocks = true
	}

	if err := os.MkdirAll(task.Dir, 0750); err != nil {
		return false, errors.Wrap(err, "create compaction group dir")
	}

	terr := tracing.DoInSpanWithErr(ctx, "compaction_group", func(ctx context.Context) (cerr error) {
		shouldRerun, cerr = task.Group.compactBlocks(ctx, task.Dir, task.Blocks, comp, hasOverlappingBlocks)
		return cerr
	}, opentracing.Tags{"group.key": task.Group.Key()})
	if terr != nil {
		return false, terr
>>>>>>> 52725ef2
	}

	return shouldRerun, cerr
}

// Issue347Error is a type wrapper for errors that should invoke repair process for broken block.
type Issue347Error struct {
	err error

	id ulid.ULID
}

func issue347Error(err error, brokenBlock ulid.ULID) Issue347Error {
	return Issue347Error{err: err, id: brokenBlock}
}

func (e Issue347Error) Error() string {
	return e.err.Error()
}

// IsIssue347Error returns true if the base error is a Issue347Error.
func IsIssue347Error(err error) bool {
	_, ok := errors.Cause(err).(Issue347Error)
	return ok
}

// OutOfOrderChunkError is a type wrapper for OOO chunk error from validating block index.
type OutOfOrderChunksError struct {
	err error
	id  ulid.ULID
}

func (e OutOfOrderChunksError) Error() string {
	return e.err.Error()
}

func outOfOrderChunkError(err error, brokenBlock ulid.ULID) OutOfOrderChunksError {
	return OutOfOrderChunksError{err: err, id: brokenBlock}
}

// IsOutOfOrderChunk returns true if the base error is a OutOfOrderChunkError.
func IsOutOfOrderChunkError(err error) bool {
	_, ok := errors.Cause(err).(OutOfOrderChunksError)
	return ok
}

// HaltError is a type wrapper for errors that should halt any further progress on compactions.
type HaltError struct {
	err error
}

func halt(err error) HaltError {
	return HaltError{err: err}
}

func (e HaltError) Error() string {
	return e.err.Error()
}

// IsHaltError returns true if the base error is a HaltError.
// If a multierror is passed, any halt error will return true.
func IsHaltError(err error) bool {
	if multiErr, ok := errors.Cause(err).(errutil.NonNilMultiError); ok {
		for _, err := range multiErr {
			if _, ok := errors.Cause(err).(HaltError); ok {
				return true
			}
		}
		return false
	}

	_, ok := errors.Cause(err).(HaltError)
	return ok
}

// RetryError is a type wrapper for errors that should trigger warning log and retry whole compaction loop, but aborting
// current compaction further progress.
type RetryError struct {
	err error
}

func retry(err error) error {
	if IsHaltError(err) {
		return err
	}
	return RetryError{err: err}
}

func (e RetryError) Error() string {
	return e.err.Error()
}

// IsRetryError returns true if the base error is a RetryError.
// If a multierror is passed, all errors must be retriable.
func IsRetryError(err error) bool {
	if multiErr, ok := errors.Cause(err).(errutil.NonNilMultiError); ok {
		for _, err := range multiErr {
			if _, ok := errors.Cause(err).(RetryError); !ok {
				return false
			}
		}
		return true
	}

	_, ok := errors.Cause(err).(RetryError)
	return ok
}

func (cg *Group) areBlocksOverlapping(include []*metadata.Meta, exclude ...*metadata.Meta) error {
	var (
		metas      []tsdb.BlockMeta
		excludeMap = map[ulid.ULID]struct{}{}
	)

	for _, meta := range exclude {
		excludeMap[meta.ULID] = struct{}{}
	}

	for _, m := range cg.metasByMinTime {
		if _, ok := excludeMap[m.ULID]; ok {
			continue
		}
		metas = append(metas, m.BlockMeta)
	}

	for _, meta := range include {
		metas = append(metas, meta.BlockMeta)
	}

	sort.Slice(metas, func(i, j int) bool {
		return metas[i].MinTime < metas[j].MinTime
	})
	if overlaps := tsdb.OverlappingBlocks(metas); len(overlaps) > 0 {
		return errors.Errorf("overlaps found while gathering blocks. %s", overlaps)
	}
	return nil
}

// RepairIssue347 repairs the https://github.com/prometheus/tsdb/issues/347 issue when having issue347Error.
func RepairIssue347(ctx context.Context, logger log.Logger, bkt objstore.Bucket, blocksMarkedForDeletion prometheus.Counter, issue347Err error) error {
	ie, ok := errors.Cause(issue347Err).(Issue347Error)
	if !ok {
		return errors.Errorf("Given error is not an issue347 error: %v", issue347Err)
	}

	level.Info(logger).Log("msg", "Repairing block broken by https://github.com/prometheus/tsdb/issues/347", "id", ie.id, "err", issue347Err)

	tmpdir, err := os.MkdirTemp("", fmt.Sprintf("repair-issue-347-id-%s-", ie.id))
	if err != nil {
		return err
	}

	defer func() {
		if err := os.RemoveAll(tmpdir); err != nil {
			level.Warn(logger).Log("msg", "failed to remote tmpdir", "err", err, "tmpdir", tmpdir)
		}
	}()

	bdir := filepath.Join(tmpdir, ie.id.String())
	if err := block.Download(ctx, logger, bkt, ie.id, bdir); err != nil {
		return retry(errors.Wrapf(err, "download block %s", ie.id))
	}

	meta, err := metadata.ReadFromDir(bdir)
	if err != nil {
		return errors.Wrapf(err, "read meta from %s", bdir)
	}

	resid, err := block.Repair(logger, tmpdir, ie.id, metadata.CompactorRepairSource, block.IgnoreIssue347OutsideChunk)
	if err != nil {
		return errors.Wrapf(err, "repair failed for block %s", ie.id)
	}

	// Verify repaired id before uploading it.
	if err := block.VerifyIndex(logger, filepath.Join(tmpdir, resid.String(), block.IndexFilename), meta.MinTime, meta.MaxTime); err != nil {
		return errors.Wrapf(err, "repaired block is invalid %s", resid)
	}

	level.Info(logger).Log("msg", "uploading repaired block", "newID", resid)
	if err = block.Upload(ctx, logger, bkt, filepath.Join(tmpdir, resid.String()), metadata.NoneFunc); err != nil {
		return retry(errors.Wrapf(err, "upload of %s failed", resid))
	}

	level.Info(logger).Log("msg", "deleting broken block", "id", ie.id)

	// Spawn a new context so we always mark a block for deletion in full on shutdown.
	delCtx, cancel := context.WithTimeout(context.Background(), 5*time.Minute)
	defer cancel()

	// TODO(bplotka): Issue with this will introduce overlap that will halt compactor. Automate that (fix duplicate overlaps caused by this).
	if err := block.MarkForDeletion(delCtx, logger, bkt, ie.id, "source of repaired block", blocksMarkedForDeletion); err != nil {
		return errors.Wrapf(err, "marking old block %s for deletion has failed", ie.id)
	}
	return nil
}

<<<<<<< HEAD
func (cg *Group) compact(ctx context.Context, dir string, planner Planner, comp Compactor) (shouldRerun bool, compID []ulid.ULID, _ error) {
	cg.mtx.Lock()
	defer cg.mtx.Unlock()

	// Check for overlapped blocks.
	overlappingBlocks := false
	if err := cg.areBlocksOverlapping(nil); err != nil {
		// TODO(bwplotka): It would really nice if we could still check for other overlaps than replica. In fact this should be checked
		// in syncer itself. Otherwise with vertical compaction enabled we will sacrifice this important check.
		if !cg.enableVerticalCompaction {
			return false, nil, halt(errors.Wrap(err, "pre compaction overlap check"))
		}

		overlappingBlocks = true
=======
func (cg *Group) PlanCompactionTasks(ctx context.Context, dir string, planner Planner) ([]GroupCompactionTask, error) {
	plannedCompactions, err := planner.Plan(ctx, cg.metasByMinTime)
	if err != nil {
		return nil, err
>>>>>>> 52725ef2
	}
	var shouldSplitVertically bool
	if cg.verticalBlockShards > 1 {
		shouldSplitVertically = true
	}

<<<<<<< HEAD
	var toCompact []*metadata.Meta
	if err := tracing.DoInSpanWithErr(ctx, "compaction_planning", func(ctx context.Context) (e error) {
		toCompact, e = planner.Plan(ctx, cg.metasByMinTime)
		return e
	}); err != nil {
		return false, nil, errors.Wrap(err, "plan compaction")
	}
	if len(toCompact) == 0 {
		// Nothing to do.
		return false, nil, nil
	}
	vSplit := cg.getVerticalSplitInfo(toCompact)
	level.Info(cg.logger).Log("msg", "compaction available and planned; downloading blocks", "plan", fmt.Sprintf("%v", toCompact))

	// Due to #183 we verify that none of the blocks in the plan have overlapping sources.
	// This is one potential source of how we could end up with duplicated chunks.
	uniqueSources := map[ulid.ULID]struct{}{}
=======
	tasks := make([]GroupCompactionTask, 0, len(plannedCompactions))
	for i, blocks := range plannedCompactions {
		tasks = append(tasks, GroupCompactionTask{
			Group:  cg,
			Blocks: blocks,
			Dir:    path.Join(dir, cg.Key(), strconv.Itoa(i)),
		})
	}

	return tasks, nil
}
>>>>>>> 52725ef2

func (cg *Group) compactBlocks(ctx context.Context, dir string, blocks CompactionTask, comp Compactor, hasOverlappingBlocks bool) (bool, error) {
	// Once we have a plan we need to download the actual data.
	compactionBegin := time.Now()
	begin := compactionBegin

	g, errCtx := errgroup.WithContext(ctx)
	g.SetLimit(cg.compactBlocksFetchConcurrency)

	toCompactDirs := make([]string, 0, len(blocks))
	for _, m := range blocks {
		bdir := filepath.Join(dir, m.ULID.String())
<<<<<<< HEAD
		for _, s := range m.Compaction.Sources {
			if _, ok := uniqueSources[s]; ok {
				return false, nil, halt(errors.Errorf("overlapping sources detected for plan %v", toCompact))
			}
			uniqueSources[s] = struct{}{}
		}
=======
>>>>>>> 52725ef2
		func(ctx context.Context, meta *metadata.Meta) {
			g.Go(func() error {
				if err := tracing.DoInSpanWithErr(ctx, "compaction_block_download", func(ctx context.Context) error {
					return block.Download(ctx, cg.logger, cg.bkt, meta.ULID, bdir, objstore.WithFetchConcurrency(cg.blockFilesConcurrency))
				}, opentracing.Tags{"block.id": meta.ULID}); err != nil {
					return retry(errors.Wrapf(err, "download block %s", meta.ULID))
				}

				// Ensure all input blocks are valid.
				var stats block.HealthStats
				if err := tracing.DoInSpanWithErr(ctx, "compaction_block_health_stats", func(ctx context.Context) (e error) {
					stats, e = block.GatherIndexHealthStats(cg.logger, filepath.Join(bdir, block.IndexFilename), meta.MinTime, meta.MaxTime)
					return e
				}, opentracing.Tags{"block.id": meta.ULID}); err != nil {
					return errors.Wrapf(err, "gather index issues for block %s", bdir)
				}

				if err := stats.CriticalErr(); err != nil {
					return halt(errors.Wrapf(err, "block with not healthy index found %s; Compaction level %v; Labels: %v", bdir, meta.Compaction.Level, meta.Thanos.Labels))
				}

				if err := stats.OutOfOrderChunksErr(); err != nil {
					return outOfOrderChunkError(errors.Wrapf(err, "blocks with out-of-order chunks are dropped from compaction:  %s", bdir), meta.ULID)
				}

				if err := stats.Issue347OutsideChunksErr(); err != nil {
					return issue347Error(errors.Wrapf(err, "invalid, but reparable block %s", bdir), meta.ULID)
				}

				if err := stats.OutOfOrderLabelsErr(); !cg.acceptMalformedIndex && err != nil {
					return errors.Wrapf(err,
						"block id %s, try running with --debug.accept-malformed-index", meta.ULID)
				}
				return nil
			})
		}(errCtx, m)

		toCompactDirs = append(toCompactDirs, bdir)
	}

	sourceBlockStr := fmt.Sprintf("%v", toCompactDirs)

	if err := g.Wait(); err != nil {
<<<<<<< HEAD
		return false, nil, err
=======
		return false, err
>>>>>>> 52725ef2
	}

	level.Info(cg.logger).Log("msg", "downloaded and verified blocks; compacting blocks", "plan", sourceBlockStr, "duration", time.Since(begin), "duration_ms", time.Since(begin).Milliseconds())

	var compID ulid.ULID
	begin = time.Now()
	ulids := make([]ulid.ULID, 0)
	if err := tracing.DoInSpanWithErr(ctx, "compaction", func(ctx context.Context) (e error) {
		if shouldSplitVertically {
			ulids, e = comp.CompactWithSplitting(dir, toCompactDirs, nil, cg.verticalBlockShards)
		} else {
			var id ulid.ULID
			id, e = comp.Compact(dir, toCompactDirs, nil)
			ulids = append(ulids, id)
		}
		return e
	}); err != nil {
<<<<<<< HEAD
		return false, nil, halt(errors.Wrapf(err, "compact blocks %v", toCompactDirs))
	}
	for idx, compID := range ulids {
		if compID == (ulid.ULID{}) {
			// Prometheus compactor found that the compacted block would have no samples.
			level.Info(cg.logger).Log("msg", "compacted block would have no samples, deleting source blocks", "blocks", sourceBlockStr)
			for _, meta := range toCompact {
				if meta.Stats.NumSamples == 0 {
					if err := cg.deleteBlock(meta.ULID, filepath.Join(dir, meta.ULID.String())); err != nil {
						level.Warn(cg.logger).Log("msg", "failed to mark for deletion an empty block found during compaction", "block", meta.ULID)
					}
=======
		return false, halt(errors.Wrapf(err, "compact blocks %v", toCompactDirs))
	}
	if compID == (ulid.ULID{}) {
		// Prometheus compactor found that the compacted block would have no samples.
		level.Info(cg.logger).Log("msg", "compacted block would have no samples, deleting source blocks", "blocks", sourceBlockStr)
		for _, meta := range blocks {
			if meta.Stats.NumSamples == 0 {
				if err := cg.deleteBlock(meta.ULID, filepath.Join(dir, meta.ULID.String())); err != nil {
					level.Warn(cg.logger).Log("msg", "failed to mark for deletion an empty block found during compaction", "block", meta.ULID)
>>>>>>> 52725ef2
				}
			}
			// Even though this block was empty, there may be more work to do.
			return true, nil, nil
		}
		cg.compactions.Inc()
		if overlappingBlocks {
			cg.verticalCompactions.Inc()
		}
		level.Info(cg.logger).Log("msg", "compacted blocks", "new", compID,
			"blocks", sourceBlockStr, "duration", time.Since(begin), "duration_ms", time.Since(begin).Milliseconds(), "overlapping_blocks", overlappingBlocks)

		bdir := filepath.Join(dir, compID.String())
		index := filepath.Join(bdir, block.IndexFilename)
		// 2 ^ (level) + (2 * local level - 1) + index
		nextSplit := math.Pow(2.0, float64(vSplit.ShardID)) + float64(vSplit.Split)*2
		newMeta, err := metadata.InjectThanos(cg.logger, bdir, metadata.Thanos{
			Labels:       cg.labels.Map(),
			Downsample:   metadata.ThanosDownsample{Resolution: cg.resolution},
			Source:       metadata.CompactorSource,
			SegmentFiles: block.GetSegmentFiles(bdir),
			VerticalShardID: &metadata.VerticalShard{
				ShardID: vSplit.ShardID + 1,
				Split:   int64(nextSplit) + int64(idx),
			},
		}, nil)
		if err != nil {
			return false, nil, errors.Wrapf(err, "failed to finalize the block %s", bdir)
		}
<<<<<<< HEAD

		if err = os.Remove(filepath.Join(bdir, "tombstones")); err != nil {
			return false, nil, errors.Wrap(err, "remove tombstones")
		}

		// Ensure the output block is valid.
		err = tracing.DoInSpanWithErr(ctx, "compaction_verify_index", func(ctx context.Context) error {
			return block.VerifyIndex(cg.logger, index, newMeta.MinTime, newMeta.MaxTime)
		})
		if !cg.acceptMalformedIndex && err != nil {
			return false, nil, halt(errors.Wrapf(err, "invalid result block %s", bdir))
		}
		// Ensure the output block is not overlapping with anything else,
		// unless vertical compaction is enabled.
		if !cg.enableVerticalCompaction {
			if err := cg.areBlocksOverlapping(newMeta, toCompact...); err != nil {
				return false, nil, halt(errors.Wrapf(err, "resulted compacted block %s overlaps with something", bdir))
			}
=======
		// Even though this block was empty, there may be more work to do.
		return true, nil
	}
	cg.compactions.Inc()
	if hasOverlappingBlocks {
		cg.verticalCompactions.Inc()
	}
	level.Info(cg.logger).Log("msg", "compacted blocks", "new", compID,
		"blocks", sourceBlockStr, "duration", time.Since(begin), "duration_ms", time.Since(begin).Milliseconds(), "overlapping_blocks", hasOverlappingBlocks)

	bdir := filepath.Join(dir, compID.String())
	index := filepath.Join(bdir, block.IndexFilename)

	newMeta, err := metadata.InjectThanos(cg.logger, bdir, metadata.Thanos{
		Labels:       cg.labels.Map(),
		Downsample:   metadata.ThanosDownsample{Resolution: cg.resolution},
		Source:       metadata.CompactorSource,
		SegmentFiles: block.GetSegmentFiles(bdir),
	}, nil)
	if err != nil {
		return false, errors.Wrapf(err, "failed to finalize the block %s", bdir)
	}

	if err = os.Remove(filepath.Join(bdir, "tombstones")); err != nil {
		return false, errors.Wrap(err, "remove tombstones")
	}

	// Ensure the output block is valid.
	err = tracing.DoInSpanWithErr(ctx, "compaction_verify_index", func(ctx context.Context) error {
		return block.VerifyIndex(cg.logger, index, newMeta.MinTime, newMeta.MaxTime)
	})
	if !cg.acceptMalformedIndex && err != nil {
		return false, halt(errors.Wrapf(err, "invalid result block %s", bdir))
	}

	// Ensure the output block is not overlapping with anything else,
	// unless vertical compaction is enabled.
	if !cg.enableVerticalCompaction {
		if err := cg.areBlocksOverlapping([]*metadata.Meta{newMeta}, blocks...); err != nil {
			return false, halt(errors.Wrapf(err, "resulted compacted block %s overlaps with something", bdir))
>>>>>>> 52725ef2
		}

<<<<<<< HEAD
		begin = time.Now()

		err = tracing.DoInSpanWithErr(ctx, "compaction_block_upload", func(ctx context.Context) error {
			return block.Upload(ctx, cg.logger, cg.bkt, bdir, cg.hashFunc, objstore.WithUploadConcurrency(cg.blockFilesConcurrency))
		})
		if err != nil {
			return false, nil, retry(errors.Wrapf(err, "upload of %s failed", compID))
		}
		level.Info(cg.logger).Log("msg", "uploaded block", "result_block", compID, "duration", time.Since(begin), "duration_ms", time.Since(begin).Milliseconds())
=======
	begin = time.Now()
	err = tracing.DoInSpanWithErr(ctx, "compaction_block_upload", func(ctx context.Context) error {
		return block.Upload(ctx, cg.logger, cg.bkt, bdir, cg.hashFunc, objstore.WithUploadConcurrency(cg.blockFilesConcurrency))
	})
	if err != nil {
		return false, retry(errors.Wrapf(err, "upload of %s failed", compID))
>>>>>>> 52725ef2
	}

	// Mark for deletion the blocks we just compacted from the group and bucket so they do not get included
	// into the next planning cycle.
	// Eventually the block we just uploaded should get synced into the group again (including sync-delay).
<<<<<<< HEAD
	for _, meta := range toCompact {
		err := tracing.DoInSpanWithErr(ctx, "compaction_block_delete", func(ctx context.Context) error {
			return cg.deleteBlock(meta.ULID, filepath.Join(dir, meta.ULID.String()))
		}, opentracing.Tags{"block.id": meta.ULID})
		if err != nil {
			return false, nil, retry(errors.Wrapf(err, "mark old block for deletion from bucket"))
=======
	for _, meta := range blocks {
		err = tracing.DoInSpanWithErr(ctx, "compaction_block_delete", func(ctx context.Context) error {
			return cg.deleteBlock(meta.ULID, filepath.Join(dir, meta.ULID.String()))
		}, opentracing.Tags{"block.id": meta.ULID})
		if err != nil {
			return false, retry(errors.Wrapf(err, "mark old block for deletion from bucket"))
>>>>>>> 52725ef2
		}
		cg.groupGarbageCollectedBlocks.Inc()
	}

	level.Info(cg.logger).Log("msg", "finished compacting blocks", "result_block", compID, "source_blocks", sourceBlockStr,
		"duration", time.Since(compactionBegin), "duration_ms", time.Since(compactionBegin).Milliseconds())
	return true, nil
}

func (cg *Group) getVerticalSplitInfo(toCompact []*metadata.Meta) *metadata.VerticalShard {
	for _, comp := range toCompact {
		if comp.Thanos.VerticalShardID != nil {
			return comp.Thanos.VerticalShardID
		}
	}
	return &metadata.VerticalShard{Split: 0, ShardID: 0}

}
func (cg *Group) deleteBlock(id ulid.ULID, bdir string) error {
	if err := os.RemoveAll(bdir); err != nil {
		return errors.Wrapf(err, "remove old block dir %s", id)
	}

	// Spawn a new context so we always mark a block for deletion in full on shutdown.
	delCtx, cancel := context.WithTimeout(context.Background(), 5*time.Minute)
	defer cancel()
	level.Info(cg.logger).Log("msg", "marking compacted block for deletion", "old_block", id)
	if err := block.MarkForDeletion(delCtx, cg.logger, cg.bkt, id, "source of compacted block", cg.blocksMarkedForDeletion); err != nil {
		return errors.Wrapf(err, "mark block %s for deletion from bucket", id)
	}
	return nil
}

// BucketCompactor compacts blocks in a bucket.
type BucketCompactor struct {
	logger                         log.Logger
	sy                             *Syncer
	grouper                        Grouper
	comp                           Compactor
	planner                        Planner
	compactDir                     string
	bkt                            objstore.Bucket
	concurrency                    int
	skipBlocksWithOutOfOrderChunks bool
}

// NewBucketCompactor creates a new bucket compactor.
func NewBucketCompactor(
	logger log.Logger,
	sy *Syncer,
	grouper Grouper,
	planner Planner,
	comp Compactor,
	compactDir string,
	bkt objstore.Bucket,
	concurrency int,
	skipBlocksWithOutOfOrderChunks bool,
) (*BucketCompactor, error) {
	if concurrency <= 0 {
		return nil, errors.Errorf("invalid concurrency level (%d), concurrency level must be > 0", concurrency)
	}
	return &BucketCompactor{
		logger:                         logger,
		sy:                             sy,
		grouper:                        grouper,
		planner:                        planner,
		comp:                           comp,
		compactDir:                     compactDir,
		bkt:                            bkt,
		concurrency:                    concurrency,
		skipBlocksWithOutOfOrderChunks: skipBlocksWithOutOfOrderChunks,
	}, nil
}

// Compact runs compaction over bucket.
func (c *BucketCompactor) Compact(ctx context.Context) (rerr error) {
	defer func() {
		// Do not remove the compactDir if an error has occurred
		// because potentially on the next run we would not have to download
		// everything again.
		if rerr != nil {
			return
		}
		if err := os.RemoveAll(c.compactDir); err != nil {
			level.Error(c.logger).Log("msg", "failed to remove compaction work directory", "path", c.compactDir, "err", err)
		}
	}()

	// Loop over bucket and compact until there's no work left.
	for {
		var (
			wg                     sync.WaitGroup
			workCtx, workCtxCancel = context.WithCancel(ctx)
			taskChan               = make(chan GroupCompactionTask)
			errChan                = make(chan error, c.concurrency)
			finishedAllTasks       = true
			mtx                    sync.Mutex
		)
		defer workCtxCancel()

		// Set up workers who will compact the groups when the groups are ready.
		// They will compact available groups until they encounter an error, after which they will stop.
		for i := 0; i < c.concurrency; i++ {
			wg.Add(1)
			go func() {
				defer wg.Done()
				for task := range taskChan {
					shouldRerunGroup, err := task.Compact(workCtx, c.comp)
					if err == nil {
						if shouldRerunGroup {
							mtx.Lock()
							finishedAllTasks = false
							mtx.Unlock()
						}
						continue
					}

					if IsIssue347Error(err) {
						if err := RepairIssue347(workCtx, c.logger, c.bkt, c.sy.metrics.blocksMarkedForDeletion, err); err == nil {
							mtx.Lock()
							finishedAllTasks = false
							mtx.Unlock()
							continue
						}
					}

					// If block has out of order chunk and it has been configured to skip it,
					// then we can mark the block for no compaction so that the next compaction run
					// will skip it.
					if IsOutOfOrderChunkError(err) && c.skipBlocksWithOutOfOrderChunks {
						if err := block.MarkForNoCompact(
							ctx,
							c.logger,
							c.bkt,
							err.(OutOfOrderChunksError).id,
							metadata.OutOfOrderChunksNoCompactReason,
							"OutofOrderChunk: marking block with out-of-order series/chunks to as no compact to unblock compaction", task.Group.blocksMarkedForNoCompact,
						); err == nil {
							mtx.Lock()
							finishedAllTasks = false
							mtx.Unlock()
							continue
						}
					}

					if err != nil {
						errChan <- errors.Wrapf(err, "group %s", task.Group.Key())
						return
					}
				}
			}()
		}

		level.Info(c.logger).Log("msg", "start sync of metas")
		if err := c.sy.SyncMetas(ctx); err != nil {
			return errors.Wrap(err, "sync")
		}

		level.Info(c.logger).Log("msg", "start of GC")
		// Blocks that were compacted are garbage collected after each Compaction.
		// However if compactor crashes we need to resolve those on startup.
		if err := c.sy.GarbageCollect(ctx); err != nil {
			return errors.Wrap(err, "garbage")
		}

		groups, err := c.grouper.Groups(c.sy.Metas())
		if err != nil {
			return errors.Wrap(err, "build compaction groups")
		}

		ignoreDirs := []string{}
		for _, gr := range groups {
			for _, grID := range gr.IDs() {
				ignoreDirs = append(ignoreDirs, filepath.Join(gr.Key(), grID.String()))
			}
		}

		if err := runutil.DeleteAll(c.compactDir, ignoreDirs...); err != nil {
			level.Warn(c.logger).Log("msg", "failed deleting non-compaction group directories/files, some disk space usage might have leaked. Continuing", "err", err, "dir", c.compactDir)
		}

		level.Info(c.logger).Log("msg", "start of compactions")

		tasks := make([]GroupCompactionTask, 0)
		for _, g := range groups {
			// Ignore groups with only one block because there is nothing to compact.
			if len(g.IDs()) == 1 {
				continue
			}

			groupTasks, err := g.PlanCompactionTasks(ctx, c.compactDir, c.planner)
			if err != nil {
				return errors.Wrapf(err, "get compaction group tasks: %s", g.Key())
			}
			tasks = append(tasks, groupTasks...)
		}

		// Send all tasks planned in this pass to the compaction workers.
		var taskErrs errutil.MultiError
	tasksLoop:
		for _, task := range tasks {
			select {
			case taskErr := <-errChan:
				taskErrs.Add(taskErr)
				break tasksLoop
			case taskChan <- task:
			}
		}
		close(taskChan)
		wg.Wait()

		// Collect any other error reported by the workers, or any error reported
		// while we were waiting for the last batch of groups to run the compaction.
		close(errChan)
		for groupErr := range errChan {
			taskErrs.Add(groupErr)
		}

		workCtxCancel()
		if len(taskErrs) > 0 {
			return taskErrs.Err()
		}

		if finishedAllTasks {
			break
		}
	}
	level.Info(c.logger).Log("msg", "compaction iterations done")
	return nil
}

var _ block.MetadataFilter = &GatherNoCompactionMarkFilter{}

// GatherNoCompactionMarkFilter is a block.Fetcher filter that passes all metas. While doing it, it gathers all no-compact-mark.json markers.
// Not go routine safe.
// TODO(bwplotka): Add unit test.
type GatherNoCompactionMarkFilter struct {
	logger             log.Logger
	bkt                objstore.InstrumentedBucketReader
	noCompactMarkedMap map[ulid.ULID]*metadata.NoCompactMark
	concurrency        int
	mtx                sync.Mutex
}

// NewGatherNoCompactionMarkFilter creates GatherNoCompactionMarkFilter.
func NewGatherNoCompactionMarkFilter(logger log.Logger, bkt objstore.InstrumentedBucketReader, concurrency int) *GatherNoCompactionMarkFilter {
	return &GatherNoCompactionMarkFilter{
		logger:      logger,
		bkt:         bkt,
		concurrency: concurrency,
	}
}

// NoCompactMarkedBlocks returns block ids that were marked for no compaction.
func (f *GatherNoCompactionMarkFilter) NoCompactMarkedBlocks() map[ulid.ULID]*metadata.NoCompactMark {
	f.mtx.Lock()
	copiedNoCompactMarked := make(map[ulid.ULID]*metadata.NoCompactMark, len(f.noCompactMarkedMap))
	for k, v := range f.noCompactMarkedMap {
		copiedNoCompactMarked[k] = v
	}
	f.mtx.Unlock()

	return copiedNoCompactMarked
}

// Filter passes all metas, while gathering no compact markers.
func (f *GatherNoCompactionMarkFilter) Filter(ctx context.Context, metas map[ulid.ULID]*metadata.Meta, synced block.GaugeVec, modified block.GaugeVec) error {
	f.mtx.Lock()
	f.noCompactMarkedMap = make(map[ulid.ULID]*metadata.NoCompactMark)
	f.mtx.Unlock()

	// Make a copy of block IDs to check, in order to avoid concurrency issues
	// between the scheduler and workers.
	blockIDs := make([]ulid.ULID, 0, len(metas))
	for id := range metas {
		blockIDs = append(blockIDs, id)
	}

	var (
		eg errgroup.Group
		ch = make(chan ulid.ULID, f.concurrency)
	)

	for i := 0; i < f.concurrency; i++ {
		eg.Go(func() error {
			var lastErr error
			for id := range ch {
				m := &metadata.NoCompactMark{}
				// TODO(bwplotka): Hook up bucket cache here + reset API so we don't introduce API calls .
				if err := metadata.ReadMarker(ctx, f.logger, f.bkt, id.String(), m); err != nil {
					if errors.Cause(err) == metadata.ErrorMarkerNotFound {
						continue
					}
					if errors.Cause(err) == metadata.ErrorUnmarshalMarker {
						level.Warn(f.logger).Log("msg", "found partial no-compact-mark.json; if we will see it happening often for the same block, consider manually deleting no-compact-mark.json from the object storage", "block", id, "err", err)
						continue
					}
					// Remember the last error and continue draining the channel.
					lastErr = err
					continue
				}

				f.mtx.Lock()
				f.noCompactMarkedMap[id] = m
				f.mtx.Unlock()
				synced.WithLabelValues(block.MarkedForNoCompactionMeta).Inc()
			}

			return lastErr
		})
	}

	// Workers scheduled, distribute blocks.
	eg.Go(func() error {
		defer close(ch)

		for _, id := range blockIDs {
			select {
			case ch <- id:
				// Nothing to do.
			case <-ctx.Done():
				return ctx.Err()
			}
		}

		return nil
	})

	if err := eg.Wait(); err != nil {
		return errors.Wrap(err, "filter blocks marked for no compaction")
	}

	return nil
}<|MERGE_RESOLUTION|>--- conflicted
+++ resolved
@@ -771,16 +771,8 @@
 
 // Compact plans and runs a single compaction against the group. The compacted result
 // is uploaded into the bucket the blocks were retrieved from.
-<<<<<<< HEAD
-func (cg *Group) Compact(ctx context.Context, dir string, planner Planner, comp Compactor) (shouldRerun bool, compID []ulid.ULID, rerr error) {
-	cg.compactionRunsStarted.Inc()
-
-	subDir := filepath.Join(dir, cg.Key())
-
-=======
 func (task *GroupCompactionTask) Compact(ctx context.Context, comp Compactor) (shouldRerun bool, cerr error) {
 	task.Group.compactionRunsStarted.Inc()
->>>>>>> 52725ef2
 	defer func() {
 		// Leave the compact directory for inspection if it is a halt error
 		// or if it is not then so that possibly we would not have to download everything again.
@@ -794,19 +786,6 @@
 		}
 	}()
 
-<<<<<<< HEAD
-	if err := os.MkdirAll(subDir, 0750); err != nil {
-		return false, nil, errors.Wrap(err, "create compaction group dir")
-	}
-
-	err := tracing.DoInSpanWithErr(ctx, "compaction_group", func(ctx context.Context) (err error) {
-		shouldRerun, compID, err = cg.compact(ctx, subDir, planner, comp)
-		return err
-	}, opentracing.Tags{"group.key": cg.Key()})
-	if err != nil {
-		cg.compactionFailures.Inc()
-		return false, nil, err
-=======
 	hasOverlappingBlocks := false
 	if err := task.Group.areBlocksOverlapping(task.Blocks, task.Group.metasByMinTime...); err != nil {
 		// TODO(bwplotka): It would really nice if we could still check for other overlaps than replica. In fact this should be checked
@@ -828,7 +807,6 @@
 	}, opentracing.Tags{"group.key": task.Group.Key()})
 	if terr != nil {
 		return false, terr
->>>>>>> 52725ef2
 	}
 
 	return shouldRerun, cerr
@@ -1025,52 +1003,12 @@
 	return nil
 }
 
-<<<<<<< HEAD
-func (cg *Group) compact(ctx context.Context, dir string, planner Planner, comp Compactor) (shouldRerun bool, compID []ulid.ULID, _ error) {
-	cg.mtx.Lock()
-	defer cg.mtx.Unlock()
-
-	// Check for overlapped blocks.
-	overlappingBlocks := false
-	if err := cg.areBlocksOverlapping(nil); err != nil {
-		// TODO(bwplotka): It would really nice if we could still check for other overlaps than replica. In fact this should be checked
-		// in syncer itself. Otherwise with vertical compaction enabled we will sacrifice this important check.
-		if !cg.enableVerticalCompaction {
-			return false, nil, halt(errors.Wrap(err, "pre compaction overlap check"))
-		}
-
-		overlappingBlocks = true
-=======
 func (cg *Group) PlanCompactionTasks(ctx context.Context, dir string, planner Planner) ([]GroupCompactionTask, error) {
 	plannedCompactions, err := planner.Plan(ctx, cg.metasByMinTime)
 	if err != nil {
 		return nil, err
->>>>>>> 52725ef2
-	}
-	var shouldSplitVertically bool
-	if cg.verticalBlockShards > 1 {
-		shouldSplitVertically = true
-	}
-
-<<<<<<< HEAD
-	var toCompact []*metadata.Meta
-	if err := tracing.DoInSpanWithErr(ctx, "compaction_planning", func(ctx context.Context) (e error) {
-		toCompact, e = planner.Plan(ctx, cg.metasByMinTime)
-		return e
-	}); err != nil {
-		return false, nil, errors.Wrap(err, "plan compaction")
-	}
-	if len(toCompact) == 0 {
-		// Nothing to do.
-		return false, nil, nil
-	}
-	vSplit := cg.getVerticalSplitInfo(toCompact)
-	level.Info(cg.logger).Log("msg", "compaction available and planned; downloading blocks", "plan", fmt.Sprintf("%v", toCompact))
-
-	// Due to #183 we verify that none of the blocks in the plan have overlapping sources.
-	// This is one potential source of how we could end up with duplicated chunks.
-	uniqueSources := map[ulid.ULID]struct{}{}
-=======
+	}
+
 	tasks := make([]GroupCompactionTask, 0, len(plannedCompactions))
 	for i, blocks := range plannedCompactions {
 		tasks = append(tasks, GroupCompactionTask{
@@ -1082,7 +1020,6 @@
 
 	return tasks, nil
 }
->>>>>>> 52725ef2
 
 func (cg *Group) compactBlocks(ctx context.Context, dir string, blocks CompactionTask, comp Compactor, hasOverlappingBlocks bool) (bool, error) {
 	// Once we have a plan we need to download the actual data.
@@ -1095,15 +1032,6 @@
 	toCompactDirs := make([]string, 0, len(blocks))
 	for _, m := range blocks {
 		bdir := filepath.Join(dir, m.ULID.String())
-<<<<<<< HEAD
-		for _, s := range m.Compaction.Sources {
-			if _, ok := uniqueSources[s]; ok {
-				return false, nil, halt(errors.Errorf("overlapping sources detected for plan %v", toCompact))
-			}
-			uniqueSources[s] = struct{}{}
-		}
-=======
->>>>>>> 52725ef2
 		func(ctx context.Context, meta *metadata.Meta) {
 			g.Go(func() error {
 				if err := tracing.DoInSpanWithErr(ctx, "compaction_block_download", func(ctx context.Context) error {
@@ -1147,84 +1075,59 @@
 	sourceBlockStr := fmt.Sprintf("%v", toCompactDirs)
 
 	if err := g.Wait(); err != nil {
-<<<<<<< HEAD
-		return false, nil, err
-=======
 		return false, err
->>>>>>> 52725ef2
 	}
 
 	level.Info(cg.logger).Log("msg", "downloaded and verified blocks; compacting blocks", "plan", sourceBlockStr, "duration", time.Since(begin), "duration_ms", time.Since(begin).Milliseconds())
 
-	var compID ulid.ULID
+	var compIDs []ulid.ULID
 	begin = time.Now()
-	ulids := make([]ulid.ULID, 0)
 	if err := tracing.DoInSpanWithErr(ctx, "compaction", func(ctx context.Context) (e error) {
-		if shouldSplitVertically {
-			ulids, e = comp.CompactWithSplitting(dir, toCompactDirs, nil, cg.verticalBlockShards)
-		} else {
-			var id ulid.ULID
-			id, e = comp.Compact(dir, toCompactDirs, nil)
-			ulids = append(ulids, id)
-		}
+		ulids, e := comp.CompactWithSplitting(dir, toCompactDirs, nil, cg.verticalBlockShards)
+		compIDs = ulids
 		return e
 	}); err != nil {
-<<<<<<< HEAD
-		return false, nil, halt(errors.Wrapf(err, "compact blocks %v", toCompactDirs))
-	}
-	for idx, compID := range ulids {
-		if compID == (ulid.ULID{}) {
-			// Prometheus compactor found that the compacted block would have no samples.
-			level.Info(cg.logger).Log("msg", "compacted block would have no samples, deleting source blocks", "blocks", sourceBlockStr)
-			for _, meta := range toCompact {
-				if meta.Stats.NumSamples == 0 {
-					if err := cg.deleteBlock(meta.ULID, filepath.Join(dir, meta.ULID.String())); err != nil {
-						level.Warn(cg.logger).Log("msg", "failed to mark for deletion an empty block found during compaction", "block", meta.ULID)
-					}
-=======
 		return false, halt(errors.Wrapf(err, "compact blocks %v", toCompactDirs))
 	}
-	if compID == (ulid.ULID{}) {
+
+	if len(compIDs) == 0 {
 		// Prometheus compactor found that the compacted block would have no samples.
 		level.Info(cg.logger).Log("msg", "compacted block would have no samples, deleting source blocks", "blocks", sourceBlockStr)
 		for _, meta := range blocks {
 			if meta.Stats.NumSamples == 0 {
 				if err := cg.deleteBlock(meta.ULID, filepath.Join(dir, meta.ULID.String())); err != nil {
 					level.Warn(cg.logger).Log("msg", "failed to mark for deletion an empty block found during compaction", "block", meta.ULID)
->>>>>>> 52725ef2
 				}
 			}
 			// Even though this block was empty, there may be more work to do.
-			return true, nil, nil
-		}
-		cg.compactions.Inc()
-		if overlappingBlocks {
-			cg.verticalCompactions.Inc()
-		}
-		level.Info(cg.logger).Log("msg", "compacted blocks", "new", compID,
-			"blocks", sourceBlockStr, "duration", time.Since(begin), "duration_ms", time.Since(begin).Milliseconds(), "overlapping_blocks", overlappingBlocks)
-
+			return true, nil
+		}
+		// Even though this block was empty, there may be more work to do.
+		return true, nil
+	}
+	cg.compactions.Inc()
+	if hasOverlappingBlocks {
+		cg.verticalCompactions.Inc()
+	}
+	level.Info(cg.logger).Log("msg", "compacted blocks", "new", compIDs,
+		"blocks", sourceBlockStr, "duration", time.Since(begin), "duration_ms", time.Since(begin).Milliseconds(), "overlapping_blocks", hasOverlappingBlocks)
+
+	for _, compID := range compIDs {
 		bdir := filepath.Join(dir, compID.String())
 		index := filepath.Join(bdir, block.IndexFilename)
-		// 2 ^ (level) + (2 * local level - 1) + index
-		nextSplit := math.Pow(2.0, float64(vSplit.ShardID)) + float64(vSplit.Split)*2
+
 		newMeta, err := metadata.InjectThanos(cg.logger, bdir, metadata.Thanos{
 			Labels:       cg.labels.Map(),
 			Downsample:   metadata.ThanosDownsample{Resolution: cg.resolution},
 			Source:       metadata.CompactorSource,
 			SegmentFiles: block.GetSegmentFiles(bdir),
-			VerticalShardID: &metadata.VerticalShard{
-				ShardID: vSplit.ShardID + 1,
-				Split:   int64(nextSplit) + int64(idx),
-			},
 		}, nil)
 		if err != nil {
-			return false, nil, errors.Wrapf(err, "failed to finalize the block %s", bdir)
-		}
-<<<<<<< HEAD
+			return false, errors.Wrapf(err, "failed to finalize the block %s", bdir)
+		}
 
 		if err = os.Remove(filepath.Join(bdir, "tombstones")); err != nil {
-			return false, nil, errors.Wrap(err, "remove tombstones")
+			return false, errors.Wrap(err, "remove tombstones")
 		}
 
 		// Ensure the output block is valid.
@@ -1232,114 +1135,48 @@
 			return block.VerifyIndex(cg.logger, index, newMeta.MinTime, newMeta.MaxTime)
 		})
 		if !cg.acceptMalformedIndex && err != nil {
-			return false, nil, halt(errors.Wrapf(err, "invalid result block %s", bdir))
-		}
+			return false, halt(errors.Wrapf(err, "invalid result block %s", bdir))
+		}
+
 		// Ensure the output block is not overlapping with anything else,
 		// unless vertical compaction is enabled.
 		if !cg.enableVerticalCompaction {
-			if err := cg.areBlocksOverlapping(newMeta, toCompact...); err != nil {
-				return false, nil, halt(errors.Wrapf(err, "resulted compacted block %s overlaps with something", bdir))
-			}
-=======
-		// Even though this block was empty, there may be more work to do.
-		return true, nil
-	}
-	cg.compactions.Inc()
-	if hasOverlappingBlocks {
-		cg.verticalCompactions.Inc()
-	}
-	level.Info(cg.logger).Log("msg", "compacted blocks", "new", compID,
-		"blocks", sourceBlockStr, "duration", time.Since(begin), "duration_ms", time.Since(begin).Milliseconds(), "overlapping_blocks", hasOverlappingBlocks)
-
-	bdir := filepath.Join(dir, compID.String())
-	index := filepath.Join(bdir, block.IndexFilename)
-
-	newMeta, err := metadata.InjectThanos(cg.logger, bdir, metadata.Thanos{
-		Labels:       cg.labels.Map(),
-		Downsample:   metadata.ThanosDownsample{Resolution: cg.resolution},
-		Source:       metadata.CompactorSource,
-		SegmentFiles: block.GetSegmentFiles(bdir),
-	}, nil)
-	if err != nil {
-		return false, errors.Wrapf(err, "failed to finalize the block %s", bdir)
-	}
-
-	if err = os.Remove(filepath.Join(bdir, "tombstones")); err != nil {
-		return false, errors.Wrap(err, "remove tombstones")
-	}
-
-	// Ensure the output block is valid.
-	err = tracing.DoInSpanWithErr(ctx, "compaction_verify_index", func(ctx context.Context) error {
-		return block.VerifyIndex(cg.logger, index, newMeta.MinTime, newMeta.MaxTime)
-	})
-	if !cg.acceptMalformedIndex && err != nil {
-		return false, halt(errors.Wrapf(err, "invalid result block %s", bdir))
-	}
-
-	// Ensure the output block is not overlapping with anything else,
-	// unless vertical compaction is enabled.
-	if !cg.enableVerticalCompaction {
-		if err := cg.areBlocksOverlapping([]*metadata.Meta{newMeta}, blocks...); err != nil {
-			return false, halt(errors.Wrapf(err, "resulted compacted block %s overlaps with something", bdir))
->>>>>>> 52725ef2
-		}
-
-<<<<<<< HEAD
+			if err := cg.areBlocksOverlapping([]*metadata.Meta{newMeta}, blocks...); err != nil {
+				return false, halt(errors.Wrapf(err, "resulted compacted block %s overlaps with something", bdir))
+			}
+		}
+
+		level.Info(cg.logger).Log("msg", "compacted blocks", "new", compIDs,
+			"blocks", sourceBlockStr, "duration", time.Since(begin), "duration_ms", time.Since(begin).Milliseconds(), "overlapping_blocks", hasOverlappingBlocks)
+
 		begin = time.Now()
-
 		err = tracing.DoInSpanWithErr(ctx, "compaction_block_upload", func(ctx context.Context) error {
 			return block.Upload(ctx, cg.logger, cg.bkt, bdir, cg.hashFunc, objstore.WithUploadConcurrency(cg.blockFilesConcurrency))
 		})
 		if err != nil {
-			return false, nil, retry(errors.Wrapf(err, "upload of %s failed", compID))
-		}
-		level.Info(cg.logger).Log("msg", "uploaded block", "result_block", compID, "duration", time.Since(begin), "duration_ms", time.Since(begin).Milliseconds())
-=======
-	begin = time.Now()
-	err = tracing.DoInSpanWithErr(ctx, "compaction_block_upload", func(ctx context.Context) error {
-		return block.Upload(ctx, cg.logger, cg.bkt, bdir, cg.hashFunc, objstore.WithUploadConcurrency(cg.blockFilesConcurrency))
-	})
-	if err != nil {
-		return false, retry(errors.Wrapf(err, "upload of %s failed", compID))
->>>>>>> 52725ef2
-	}
-
-	// Mark for deletion the blocks we just compacted from the group and bucket so they do not get included
-	// into the next planning cycle.
-	// Eventually the block we just uploaded should get synced into the group again (including sync-delay).
-<<<<<<< HEAD
-	for _, meta := range toCompact {
-		err := tracing.DoInSpanWithErr(ctx, "compaction_block_delete", func(ctx context.Context) error {
-			return cg.deleteBlock(meta.ULID, filepath.Join(dir, meta.ULID.String()))
-		}, opentracing.Tags{"block.id": meta.ULID})
-		if err != nil {
-			return false, nil, retry(errors.Wrapf(err, "mark old block for deletion from bucket"))
-=======
-	for _, meta := range blocks {
-		err = tracing.DoInSpanWithErr(ctx, "compaction_block_delete", func(ctx context.Context) error {
-			return cg.deleteBlock(meta.ULID, filepath.Join(dir, meta.ULID.String()))
-		}, opentracing.Tags{"block.id": meta.ULID})
-		if err != nil {
-			return false, retry(errors.Wrapf(err, "mark old block for deletion from bucket"))
->>>>>>> 52725ef2
-		}
-		cg.groupGarbageCollectedBlocks.Inc()
-	}
-
-	level.Info(cg.logger).Log("msg", "finished compacting blocks", "result_block", compID, "source_blocks", sourceBlockStr,
-		"duration", time.Since(compactionBegin), "duration_ms", time.Since(compactionBegin).Milliseconds())
+			return false, retry(errors.Wrapf(err, "upload of %s failed", compIDs))
+		}
+
+		// Mark for deletion the blocks we just compacted from the group and bucket so they do not get included
+		// into the next planning cycle.
+		// Eventually the block we just uploaded should get synced into the group again (including sync-delay).
+		for _, meta := range blocks {
+			err = tracing.DoInSpanWithErr(ctx, "compaction_block_delete", func(ctx context.Context) error {
+				return cg.deleteBlock(meta.ULID, filepath.Join(dir, meta.ULID.String()))
+			}, opentracing.Tags{"block.id": meta.ULID})
+			if err != nil {
+				return false, retry(errors.Wrapf(err, "mark old block for deletion from bucket"))
+			}
+			cg.groupGarbageCollectedBlocks.Inc()
+		}
+
+		level.Info(cg.logger).Log("msg", "finished compacting blocks", "result_block", compIDs, "source_blocks", sourceBlockStr,
+			"duration", time.Since(compactionBegin), "duration_ms", time.Since(compactionBegin).Milliseconds())
+	}
+
 	return true, nil
 }
 
-func (cg *Group) getVerticalSplitInfo(toCompact []*metadata.Meta) *metadata.VerticalShard {
-	for _, comp := range toCompact {
-		if comp.Thanos.VerticalShardID != nil {
-			return comp.Thanos.VerticalShardID
-		}
-	}
-	return &metadata.VerticalShard{Split: 0, ShardID: 0}
-
-}
 func (cg *Group) deleteBlock(id ulid.ULID, bdir string) error {
 	if err := os.RemoveAll(bdir); err != nil {
 		return errors.Wrapf(err, "remove old block dir %s", id)
