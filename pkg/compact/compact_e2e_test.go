--- conflicted
+++ resolved
@@ -218,15 +218,9 @@
 		comp, err := tsdb.NewLeveledCompactor(ctx, reg, logger, []int64{1000, 3000}, nil, mergeFunc, false)
 		testutil.Ok(t, err)
 
-<<<<<<< HEAD
-		planner := NewPlanner(logger, []int64{1000, 3000}, noCompactMarkerFilter, testGroupConcurrency)
+		planner := NewPlanner(logger, []int64{1000, 3000}, noCompactMarkerFilter)
 		grouper := NewDefaultGrouper(logger, bkt, false, false, reg, blocksMarkedForDeletion, garbageCollectedBlocks, blocksMaredForNoCompact, metadata.NoneFunc, 10, 10, 1)
-		bComp, err := NewBucketCompactor(logger, sy, grouper, planner, comp, dir, bkt, 2, true)
-=======
-		planner := NewPlanner(logger, []int64{1000, 3000}, noCompactMarkerFilter)
-		grouper := NewDefaultGrouper(logger, bkt, false, false, reg, blocksMarkedForDeletion, garbageCollectedBlocks, blocksMaredForNoCompact, metadata.NoneFunc, 10, 10)
 		bComp, err := NewBucketCompactor(logger, sy, grouper, planner, comp, dir, bkt, concurrency, true)
->>>>>>> a8de6ce3
 		testutil.Ok(t, err)
 
 		// Compaction on empty should not fail.
