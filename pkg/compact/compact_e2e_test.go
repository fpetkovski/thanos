--- conflicted
+++ resolved
@@ -210,13 +210,8 @@
 		comp, err := tsdb.NewLeveledCompactor(ctx, reg, logger, []int64{1000, 3000}, nil, mergeFunc, false)
 		testutil.Ok(t, err)
 
-<<<<<<< HEAD
-		planner := NewPlanner(logger, []int64{1000, 3000}, noCompactMarkerFilter)
+		planner := NewPlanner(logger, []int64{1000, 3000}, noCompactMarkerFilter, testGroupConcurrency)
 		grouper := NewDefaultGrouper(logger, bkt, false, false, reg, blocksMarkedForDeletion, garbageCollectedBlocks, blocksMaredForNoCompact, metadata.NoneFunc, 10, 10, 1)
-=======
-		planner := NewPlanner(logger, []int64{1000, 3000}, noCompactMarkerFilter, testGroupConcurrency)
-		grouper := NewDefaultGrouper(logger, bkt, false, false, reg, blocksMarkedForDeletion, garbageCollectedBlocks, blocksMaredForNoCompact, metadata.NoneFunc, 10, 10)
->>>>>>> 52725ef2
 		bComp, err := NewBucketCompactor(logger, sy, grouper, planner, comp, dir, bkt, 2, true)
 		testutil.Ok(t, err)
 
