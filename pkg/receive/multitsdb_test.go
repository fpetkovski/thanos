// Copyright (c) The Thanos Authors.
// Licensed under the Apache License 2.0.

package receive

import (
	"context"
	"fmt"
	"io"
	"math"
	"os"
	"strings"
	"testing"
	"time"

	"github.com/thanos-io/objstore"

	"github.com/go-kit/log"
	"github.com/prometheus/client_golang/prometheus"
	"github.com/prometheus/prometheus/model/exemplar"
	"github.com/prometheus/prometheus/model/labels"
	"github.com/prometheus/prometheus/storage"
	"github.com/prometheus/prometheus/tsdb"
	"golang.org/x/sync/errgroup"

	"github.com/efficientgo/core/testutil"

	"github.com/thanos-io/thanos/pkg/block/metadata"
	"github.com/thanos-io/thanos/pkg/exemplars/exemplarspb"
	"github.com/thanos-io/thanos/pkg/runutil"
	"github.com/thanos-io/thanos/pkg/store"
	"github.com/thanos-io/thanos/pkg/store/labelpb"
	"github.com/thanos-io/thanos/pkg/store/storepb"
)

func TestMultiTSDB(t *testing.T) {
	dir := t.TempDir()

	logger := log.NewLogfmtLogger(os.Stderr)
	t.Run("run fresh", func(t *testing.T) {
		m := NewMultiTSDB(
			dir, logger, prometheus.NewRegistry(), &tsdb.Options{
				MinBlockDuration:      (2 * time.Hour).Milliseconds(),
				MaxBlockDuration:      (2 * time.Hour).Milliseconds(),
				RetentionDuration:     (6 * time.Hour).Milliseconds(),
				NoLockfile:            true,
				MaxExemplars:          100,
				EnableExemplarStorage: true,
			},
			labels.FromStrings("replica", "01"),
			"tenant_id",
			nil,
			false,
			metadata.NoneFunc,
		)
		defer func() { testutil.Ok(t, m.Close()) }()

		testutil.Ok(t, m.Flush())
		testutil.Ok(t, m.Open())

		app, err := m.TenantAppendable("foo")
		testutil.Ok(t, err)

		ctx, cancel := context.WithTimeout(context.Background(), 10*time.Second)
		defer cancel()

		var a storage.Appender
		testutil.Ok(t, runutil.Retry(1*time.Second, ctx.Done(), func() error {
			a, err = app.Appender(context.Background())
			return err
		}))

		_, err = a.Append(0, labels.FromStrings("a", "1", "b", "2"), 1, 2.41241)
		testutil.Ok(t, err)
		_, err = a.Append(0, labels.FromStrings("a", "1", "b", "2"), 2, 3.41241)
		testutil.Ok(t, err)
		ref, err := a.Append(0, labels.FromStrings("a", "1", "b", "2"), 3, 4.41241)
		testutil.Ok(t, err)

		// Test exemplars.
		_, err = a.AppendExemplar(ref, labels.FromStrings("a", "1", "b", "2"), exemplar.Exemplar{Value: 1, Ts: 1, HasTs: true})
		testutil.Ok(t, err)
		_, err = a.AppendExemplar(ref, labels.FromStrings("a", "1", "b", "2"), exemplar.Exemplar{Value: 2.1212, Ts: 2, HasTs: true})
		testutil.Ok(t, err)
		_, err = a.AppendExemplar(ref, labels.FromStrings("a", "1", "b", "2"), exemplar.Exemplar{Value: 3.1313, Ts: 3, HasTs: true})
		testutil.Ok(t, err)
		testutil.Ok(t, a.Commit())

		// Check if not leaking.
		_, err = m.TenantAppendable("foo")
		testutil.Ok(t, err)
		_, err = m.TenantAppendable("foo")
		testutil.Ok(t, err)
		_, err = m.TenantAppendable("foo")
		testutil.Ok(t, err)

		ctx, cancel = context.WithTimeout(context.Background(), 10*time.Second)
		defer cancel()

		app, err = m.TenantAppendable("bar")
		testutil.Ok(t, err)

		testutil.Ok(t, runutil.Retry(1*time.Second, ctx.Done(), func() error {
			a, err = app.Appender(context.Background())
			return err
		}))

		_, err = a.Append(0, labels.FromStrings("a", "1", "b", "2"), 1, 20.41241)
		testutil.Ok(t, err)
		_, err = a.Append(0, labels.FromStrings("a", "1", "b", "2"), 2, 30.41241)
		testutil.Ok(t, err)
		ref, err = a.Append(0, labels.FromStrings("a", "1", "b", "2"), 3, 40.41241)
		testutil.Ok(t, err)

		_, err = a.AppendExemplar(ref, labels.FromStrings("a", "1", "b", "2"), exemplar.Exemplar{Value: 11, Ts: 1, HasTs: true, Labels: labels.FromStrings("traceID", "abc")})
		testutil.Ok(t, err)
		_, err = a.AppendExemplar(ref, labels.FromStrings("a", "1", "b", "2"), exemplar.Exemplar{Value: 22.1212, Ts: 2, HasTs: true, Labels: labels.FromStrings("traceID", "def")})
		testutil.Ok(t, err)
		_, err = a.AppendExemplar(ref, labels.FromStrings("a", "1", "b", "2"), exemplar.Exemplar{Value: 33.1313, Ts: 3, HasTs: true, Labels: labels.FromStrings("traceID", "ghi")})
		testutil.Ok(t, err)
		testutil.Ok(t, a.Commit())

		testMulitTSDBSeries(t, m)
		testMultiTSDBExemplars(t, m)
	})
	t.Run("run on existing storage", func(t *testing.T) {
		m := NewMultiTSDB(
			dir, logger, prometheus.NewRegistry(), &tsdb.Options{
				MinBlockDuration:  (2 * time.Hour).Milliseconds(),
				MaxBlockDuration:  (2 * time.Hour).Milliseconds(),
				RetentionDuration: (6 * time.Hour).Milliseconds(),
				NoLockfile:        true,
			},
			labels.FromStrings("replica", "01"),
			"tenant_id",
			nil,
			false,
			metadata.NoneFunc,
		)
		defer func() { testutil.Ok(t, m.Close()) }()

		testutil.Ok(t, m.Flush())
		testutil.Ok(t, m.Open())

		// Get appender just for test.
		app, err := m.TenantAppendable("foo")
		testutil.Ok(t, err)

		ctx, cancel := context.WithTimeout(context.Background(), 10*time.Second)
		defer cancel()

		testutil.Ok(t, runutil.Retry(1*time.Second, ctx.Done(), func() error {
			_, err := app.Appender(context.Background())
			return err
		}))

		// Check if not leaking.
		_, err = m.TenantAppendable("foo")
		testutil.Ok(t, err)
		_, err = m.TenantAppendable("foo")
		testutil.Ok(t, err)
		_, err = m.TenantAppendable("foo")
		testutil.Ok(t, err)

		testMulitTSDBSeries(t, m)
	})

	t.Run("flush with one sample produces a block", func(t *testing.T) {
		const testTenant = "test_tenant"
		m := NewMultiTSDB(
			dir, logger, prometheus.NewRegistry(), &tsdb.Options{
				MinBlockDuration:  (2 * time.Hour).Milliseconds(),
				MaxBlockDuration:  (2 * time.Hour).Milliseconds(),
				RetentionDuration: (6 * time.Hour).Milliseconds(),
				NoLockfile:        true,
			},
			labels.FromStrings("replica", "01"),
			"tenant_id",
			nil,
			false,
			metadata.NoneFunc,
		)
		defer func() { testutil.Ok(t, m.Close()) }()

		testutil.Ok(t, m.Flush())
		testutil.Ok(t, m.Open())
		testutil.Ok(t, appendSample(m, testTenant, time.Now()))

		tenant := m.tenants[testTenant]
		db := tenant.readyStorage().Get()

		testutil.Equals(t, 0, len(db.Blocks()))
		testutil.Ok(t, m.Flush())
		testutil.Equals(t, 1, len(db.Blocks()))
	})
}

var (
	expectedFooResp = &storepb.Series{
		Labels: []labelpb.ZLabel{{Name: "a", Value: "1"}, {Name: "b", Value: "2"}, {Name: "replica", Value: "01"}, {Name: "tenant_id", Value: "foo"}},
		Chunks: []storepb.AggrChunk{{MinTime: 1, MaxTime: 3, Raw: &storepb.Chunk{Data: []byte("\000\003\002@\003L\235\2354X\315\001\330\r\257Mui\251\327:U"), Hash: 9768694233508509040}}},
	}
	expectedBarResp = &storepb.Series{
		Labels: []labelpb.ZLabel{{Name: "a", Value: "1"}, {Name: "b", Value: "2"}, {Name: "replica", Value: "01"}, {Name: "tenant_id", Value: "bar"}},
		Chunks: []storepb.AggrChunk{{MinTime: 1, MaxTime: 3, Raw: &storepb.Chunk{Data: []byte("\000\003\002@4i\223\263\246\213\032\001\330\035i\337\322\352\323S\256t\270"), Hash: 2304287992246504442}}},
	}
)

func testMulitTSDBSeries(t *testing.T, m *MultiTSDB) {
	g := &errgroup.Group{}
	respFoo := make(chan *storepb.Series)
	respBar := make(chan *storepb.Series)
	for i := 0; i < 100; i++ {
		ss := m.TSDBLocalClients()
		testutil.Assert(t, len(ss) == 2)

		for _, s := range ss {
			s := s

			switch isFoo := strings.Contains(s.String(), "foo"); isFoo {
			case true:
				g.Go(func() error {
					return getResponses(s, respFoo)
				})
			case false:
				g.Go(func() error {
					return getResponses(s, respBar)
				})
			}
		}
	}
	var err error
	go func() {
		err = g.Wait()
		close(respFoo)
		close(respBar)
	}()
Outer:
	for {
		select {
		case r, ok := <-respFoo:
			if !ok {
				break Outer
			}
			testutil.Equals(t, expectedFooResp, r)
		case r, ok := <-respBar:
			if !ok {
				break Outer
			}
			testutil.Equals(t, expectedBarResp, r)
		}
	}
	testutil.Ok(t, err)
}

func getResponses(storeClient store.Client, respCh chan<- *storepb.Series) error {
	sc, err := storeClient.Series(context.Background(), &storepb.SeriesRequest{
		MinTime:  0,
		MaxTime:  10,
		Matchers: []storepb.LabelMatcher{{Name: "a", Value: ".*", Type: storepb.LabelMatcher_RE}},
	})
	if err != nil {
		return err
	}

	for {
		resp, err := sc.Recv()
		if err == io.EOF {
			break
		}

		if err != nil {
			return err
		}

		if resp.GetSeries() == nil {
			continue
		}

		respCh <- resp.GetSeries()
	}

	return nil
}

var (
	expectedFooRespExemplars = []exemplarspb.ExemplarData{
		{
			SeriesLabels: labelpb.ZLabelSet{Labels: []labelpb.ZLabel{{Name: "a", Value: "1"}, {Name: "b", Value: "2"}, {Name: "replica", Value: "01"}, {Name: "tenant_id", Value: "foo"}}},
			Exemplars: []*exemplarspb.Exemplar{
				{Value: 1, Ts: 1},
				{Value: 2.1212, Ts: 2},
				{Value: 3.1313, Ts: 3},
			},
		},
	}
	expectedBarRespExemplars = []exemplarspb.ExemplarData{
		{
			SeriesLabels: labelpb.ZLabelSet{Labels: []labelpb.ZLabel{{Name: "a", Value: "1"}, {Name: "b", Value: "2"}, {Name: "replica", Value: "01"}, {Name: "tenant_id", Value: "bar"}}},
			Exemplars: []*exemplarspb.Exemplar{
				{Value: 11, Ts: 1, Labels: labelpb.ZLabelSet{Labels: []labelpb.ZLabel{{Name: "traceID", Value: "abc"}}}},
				{Value: 22.1212, Ts: 2, Labels: labelpb.ZLabelSet{Labels: []labelpb.ZLabel{{Name: "traceID", Value: "def"}}}},
				{Value: 33.1313, Ts: 3, Labels: labelpb.ZLabelSet{Labels: []labelpb.ZLabel{{Name: "traceID", Value: "ghi"}}}},
			},
		},
	}
)

func testMultiTSDBExemplars(t *testing.T, m *MultiTSDB) {
	g := &errgroup.Group{}
	respFoo := make(chan []exemplarspb.ExemplarData)
	respBar := make(chan []exemplarspb.ExemplarData)
	for i := 0; i < 100; i++ {
		s := m.TSDBExemplars()
		testutil.Assert(t, len(s) == 2)

		g.Go(func() error {
			srv := newExemplarsServer(context.Background())
			if err := s["foo"].Exemplars(
				[][]*labels.Matcher{{labels.MustNewMatcher(labels.MatchEqual, "a", "1")}},
				0,
				10,
				srv,
			); err != nil {
				return err
			}
			respFoo <- srv.Data
			return nil
		})
		g.Go(func() error {
			srv := newExemplarsServer(context.Background())
			if err := s["bar"].Exemplars(
				[][]*labels.Matcher{{labels.MustNewMatcher(labels.MatchEqual, "a", "1")}},
				0,
				10,
				srv,
			); err != nil {
				return err
			}
			respBar <- srv.Data
			return nil
		})
	}
	var err error
	go func() {
		err = g.Wait()
		close(respFoo)
		close(respBar)
	}()
OuterE:
	for {
		select {
		case r, ok := <-respFoo:
			if !ok {
				break OuterE
			}
			checkExemplarsResponse(t, expectedFooRespExemplars, r)
		case r, ok := <-respBar:
			if !ok {
				break OuterE
			}
			checkExemplarsResponse(t, expectedBarRespExemplars, r)
		}
	}
	testutil.Ok(t, err)
}

// exemplarsServer is test gRPC exemplarsAPI exemplars server.
type exemplarsServer struct {
	// This field just exist to pseudo-implement the unused methods of the interface.
	exemplarspb.Exemplars_ExemplarsServer

	ctx context.Context

	Data     []exemplarspb.ExemplarData
	Warnings []string

	Size int64
}

func newExemplarsServer(ctx context.Context) *exemplarsServer {
	return &exemplarsServer{ctx: ctx}
}

func (e *exemplarsServer) Send(r *exemplarspb.ExemplarsResponse) error {
	e.Size += int64(r.Size())

	if r.GetWarning() != "" {
		e.Warnings = append(e.Warnings, r.GetWarning())
		return nil
	}

	if r.GetData() != nil {
		e.Data = append(e.Data, *r.GetData())
		return nil
	}

	// Unsupported field, skip.
	return nil
}

func (s *exemplarsServer) Context() context.Context {
	return s.ctx
}

func checkExemplarsResponse(t *testing.T, expected, data []exemplarspb.ExemplarData) {
	testutil.Equals(t, len(expected), len(data))
	for i := range data {
		testutil.Equals(t, expected[i].SeriesLabels, data[i].SeriesLabels)
		testutil.Equals(t, len(expected[i].Exemplars), len(data[i].Exemplars))
		for j := range data[i].Exemplars {
			testutil.Equals(t, *expected[i].Exemplars[j], *data[i].Exemplars[j])
		}
	}
}

func TestMultiTSDBPrune(t *testing.T) {
	tests := []struct {
		name            string
		bucket          objstore.Bucket
		expectedTenants int
		expectedUploads int
	}{
		{
			name:            "prune tsdbs without object storage",
			bucket:          nil,
			expectedTenants: 2,
			expectedUploads: 0,
		},
		{
			name:            "prune tsdbs with object storage",
			bucket:          objstore.NewInMemBucket(),
			expectedTenants: 2,
			expectedUploads: 2,
		},
	}

	for _, test := range tests {
		t.Run(test.name, func(t *testing.T) {
			dir := t.TempDir()

			m := NewMultiTSDB(dir, log.NewNopLogger(), prometheus.NewRegistry(),
				&tsdb.Options{
					MinBlockDuration:  (2 * time.Hour).Milliseconds(),
					MaxBlockDuration:  (2 * time.Hour).Milliseconds(),
					RetentionDuration: (6 * time.Hour).Milliseconds(),
				},
				labels.FromStrings("replica", "test"),
				"tenant_id",
				test.bucket,
				false,
				metadata.NoneFunc,
			)
			defer func() { testutil.Ok(t, m.Close()) }()

			for i := 0; i < 100; i++ {
				testutil.Ok(t, appendSample(m, "deleted-tenant", time.UnixMilli(int64(10+i))))
				testutil.Ok(t, appendSample(m, "compacted-tenant", time.Now().Add(-4*time.Hour)))
				testutil.Ok(t, appendSample(m, "active-tenant", time.Now().Add(time.Duration(i)*time.Second)))
			}
			testutil.Equals(t, 3, len(m.TSDBLocalClients()))

			ctx, cancel := context.WithCancel(context.Background())
			defer cancel()

			if test.bucket != nil {
				go func() {
					testutil.Ok(t, syncTSDBs(ctx, m, 10*time.Millisecond))
				}()
			}

			testutil.Ok(t, m.Prune(ctx))
			testutil.Equals(t, test.expectedTenants, len(m.TSDBLocalClients()))
			var shippedBlocks int
			if test.bucket != nil {
				testutil.Ok(t, test.bucket.Iter(context.Background(), "", func(s string) error {
					shippedBlocks++
					return nil
				}))
			}
			testutil.Equals(t, test.expectedUploads, shippedBlocks)
		})
	}
}

func syncTSDBs(ctx context.Context, m *MultiTSDB, interval time.Duration) error {
	for {
		select {
		case <-ctx.Done():
			return nil
		case <-time.After(interval):
			_, err := m.Sync(ctx)
			if err != nil {
				return err
			}
		}
	}
}

func TestMultiTSDBRecreatePrunedTenant(t *testing.T) {
	dir := t.TempDir()

	m := NewMultiTSDB(dir, log.NewNopLogger(), prometheus.NewRegistry(),
		&tsdb.Options{
			MinBlockDuration:  (2 * time.Hour).Milliseconds(),
			MaxBlockDuration:  (2 * time.Hour).Milliseconds(),
			RetentionDuration: (6 * time.Hour).Milliseconds(),
		},
		labels.FromStrings("replica", "test"),
		"tenant_id",
		objstore.NewInMemBucket(),
		false,
		metadata.NoneFunc,
	)
	defer func() { testutil.Ok(t, m.Close()) }()

	testutil.Ok(t, appendSample(m, "foo", time.UnixMilli(int64(10))))
	testutil.Ok(t, m.Prune(context.Background()))
	testutil.Equals(t, 0, len(m.TSDBLocalClients()))

	testutil.Ok(t, appendSample(m, "foo", time.UnixMilli(int64(10))))
	testutil.Equals(t, 1, len(m.TSDBLocalClients()))
}

func TestMultiTSDBStats(t *testing.T) {
	tests := []struct {
		name          string
		tenants       []string
		expectedStats int
	}{
		{
			name:          "single tenant",
			tenants:       []string{"foo"},
			expectedStats: 1,
		},
		{
			name:          "missing tenant",
			tenants:       []string{"missing-foo"},
			expectedStats: 0,
		},
		{
			name:          "multiple tenants with missing tenant",
			tenants:       []string{"foo", "missing-foo"},
			expectedStats: 1,
		},
		{
			name:          "all tenants",
			tenants:       []string{"foo", "bar", "baz"},
			expectedStats: 3,
		},
	}

	for _, test := range tests {
		t.Run(test.name, func(t *testing.T) {
			dir := t.TempDir()

			m := NewMultiTSDB(dir, log.NewNopLogger(), prometheus.NewRegistry(),
				&tsdb.Options{
					MinBlockDuration:  (2 * time.Hour).Milliseconds(),
					MaxBlockDuration:  (2 * time.Hour).Milliseconds(),
					RetentionDuration: (6 * time.Hour).Milliseconds(),
				},
				labels.FromStrings("replica", "test"),
				"tenant_id",
				nil,
				false,
				metadata.NoneFunc,
			)
			defer func() { testutil.Ok(t, m.Close()) }()

			testutil.Ok(t, appendSample(m, "foo", time.Now()))
			testutil.Ok(t, appendSample(m, "bar", time.Now()))
			testutil.Ok(t, appendSample(m, "baz", time.Now()))
			testutil.Equals(t, 3, len(m.TSDBLocalClients()))

			stats := m.TenantStats(labels.MetricName, test.tenants...)
			testutil.Equals(t, test.expectedStats, len(stats))
		})
	}
}

// Regression test for https://github.com/thanos-io/thanos/issues/6047.
func TestMultiTSDBWithNilStore(t *testing.T) {
	dir := t.TempDir()

	m := NewMultiTSDB(dir, log.NewNopLogger(), prometheus.NewRegistry(),
		&tsdb.Options{
			MinBlockDuration:  (2 * time.Hour).Milliseconds(),
			MaxBlockDuration:  (2 * time.Hour).Milliseconds(),
			RetentionDuration: (6 * time.Hour).Milliseconds(),
		},
		labels.FromStrings("replica", "test"),
		"tenant_id",
		nil,
		false,
		metadata.NoneFunc,
	)
	defer func() { testutil.Ok(t, m.Close()) }()

	const tenantID = "test-tenant"
	_, err := m.TenantAppendable(tenantID)
	testutil.Ok(t, err)

	// Get LabelSets of newly created TSDB.
	clients := m.TSDBLocalClients()
	for _, client := range clients {
		testutil.Ok(t, testutil.FaultOrPanicToErr(func() { client.LabelSets() }))
	}

	// Wait for tenant to become ready before terminating the test.
	// This allows the tear down procedure to cleanup properly.
	testutil.Ok(t, appendSample(m, tenantID, time.Now()))
}

func TestLocalClientGuaranteedMinTime(t *testing.T) {
	mustParseTime := func(timeString string) time.Time {
		t, err := time.Parse(time.RFC3339, timeString)
		if err != nil {
			panic(err)
		}
		return t
	}

	testCases := []struct {
		name          string
		now           int64
		minTime       int64
		retention     time.Duration
		blockDuration time.Duration
		expected      int64
	}{
		{
			name:          "tsdb not initialized",
			now:           mustParseTime("2000-01-01T08:15:13Z").UnixMilli(),
			minTime:       math.MaxInt64,
			retention:     6 * time.Hour,
			blockDuration: 2 * time.Hour,
			expected:      store.UninitializedTSDBTime,
		},
		{
<<<<<<< HEAD
=======
			name:          "case 1",
>>>>>>> 01c5e05c
			now:           mustParseTime("2000-01-01T08:15:13Z").UnixMilli(),
			minTime:       mustParseTime("2000-01-01T00:00:00Z").UnixMilli(),
			retention:     6 * time.Hour,
			blockDuration: 2 * time.Hour,
<<<<<<< HEAD
			expected:      mustParseTime("2000-01-01T02:15:00Z").UnixMilli(),
		},
		{
			now:           mustParseTime("2000-01-01T08:12:41Z").UnixMilli(),
			minTime:       mustParseTime("2000-01-01T00:00:00Z").UnixMilli(),
			retention:     6 * time.Hour,
			blockDuration: 2 * time.Hour,
			expected:      mustParseTime("2000-01-01T02:15:00Z").UnixMilli(),
		},
		{
=======
			expected:      mustParseTime("2000-01-01T02:00:00Z").UnixMilli(),
		},
		{
			name:          "case 2",
>>>>>>> 01c5e05c
			now:           mustParseTime("2000-01-01T08:00:00Z").UnixMilli(),
			minTime:       mustParseTime("2000-01-01T00:00:00Z").UnixMilli(),
			retention:     6 * time.Hour,
			blockDuration: 2 * time.Hour,
<<<<<<< HEAD
			expected:      mustParseTime("2000-01-01T02:15:00Z").UnixMilli(),
		},
		{
=======
			expected:      mustParseTime("2000-01-01T02:00:00Z").UnixMilli(),
		},
		{
			name:          "case 3",
>>>>>>> 01c5e05c
			now:           mustParseTime("2000-01-01T07:59:59Z").UnixMilli(),
			minTime:       mustParseTime("2000-01-01T00:00:00Z").UnixMilli(),
			retention:     6 * time.Hour,
			blockDuration: 2 * time.Hour,
<<<<<<< HEAD
			expected:      mustParseTime("2000-01-01T00:15:00Z").UnixMilli(),
		},
		{
=======
			expected:      mustParseTime("2000-01-01T00:00:00Z").UnixMilli(),
		},
		{
			name:          "case 4",
>>>>>>> 01c5e05c
			now:           mustParseTime("2000-01-01T07:15:13Z").UnixMilli(),
			minTime:       mustParseTime("2000-01-01T00:00:00Z").UnixMilli(),
			retention:     6 * time.Hour,
			blockDuration: 2 * time.Hour,
<<<<<<< HEAD
			expected:      mustParseTime("2000-01-01T00:15:00Z").UnixMilli(),
=======
			expected:      mustParseTime("2000-01-01T00:00:00Z").UnixMilli(),
>>>>>>> 01c5e05c
		},
	}

	for _, test := range testCases {
		t.Run(test.name, func(t *testing.T) {
			nowFunc := func() int64 { return test.now }
			timeFunc := func() (int64, int64) { return test.minTime, 0 }
<<<<<<< HEAD
			client := NewLocalClient(nil, true, nowFunc, nil, timeFunc, &tsdb.Options{
=======
			client := NewLocalClient(nil, nowFunc, nil, timeFunc, &tsdb.Options{
>>>>>>> 01c5e05c
				RetentionDuration: test.retention.Milliseconds(),
				MinBlockDuration:  test.blockDuration.Milliseconds(),
			})

			result := client.GuaranteedMinTime()
<<<<<<< HEAD
			testutil.Equals(t, test.expected, result, fmt.Sprintf("expected %s, got %s", time.UnixMilli(test.expected), time.UnixMilli(result)))
=======
			testutil.Equals(t, test.expected, result, "expected", time.UnixMilli(test.expected), "got", time.UnixMilli(result))
>>>>>>> 01c5e05c
		})
	}

}

func appendSample(m *MultiTSDB, tenant string, timestamp time.Time) error {
	ctx, cancel := context.WithTimeout(context.Background(), 10*time.Second)
	defer cancel()

	app, err := m.TenantAppendable(tenant)
	if err != nil {
		return err
	}

	var a storage.Appender
	if err := runutil.Retry(1*time.Second, ctx.Done(), func() error {
		a, err = app.Appender(ctx)
		return err
	}); err != nil {
		return err
	}

	_, err = a.Append(0, labels.FromStrings("foo", "bar"), timestamp.UnixMilli(), 10)
	if err != nil {
		return err
	}

	return a.Commit()
}

func BenchmarkMultiTSDB(b *testing.B) {
	dir := b.TempDir()

	m := NewMultiTSDB(dir, log.NewNopLogger(), prometheus.NewRegistry(), &tsdb.Options{
		MinBlockDuration:  (2 * time.Hour).Milliseconds(),
		MaxBlockDuration:  (2 * time.Hour).Milliseconds(),
		RetentionDuration: (6 * time.Hour).Milliseconds(),
		NoLockfile:        true,
	}, labels.FromStrings("replica", "test"),
		"tenant_id",
		nil,
		false,
		metadata.NoneFunc,
	)
	defer func() { testutil.Ok(b, m.Close()) }()

	testutil.Ok(b, m.Flush())
	testutil.Ok(b, m.Open())

	app, err := m.TenantAppendable("foo")
	testutil.Ok(b, err)

	ctx, cancel := context.WithTimeout(context.Background(), 10*time.Second)
	defer cancel()

	var a storage.Appender
	testutil.Ok(b, runutil.Retry(1*time.Second, ctx.Done(), func() error {
		a, err = app.Appender(context.Background())
		return err
	}))

	l := labels.FromStrings("a", "1", "b", "2")

	b.ReportAllocs()
	b.ResetTimer()

	for i := 0; i < b.N; i++ {
		_, _ = a.Append(0, l, int64(i), float64(i))
	}
}<|MERGE_RESOLUTION|>--- conflicted
+++ resolved
@@ -5,7 +5,6 @@
 
 import (
 	"context"
-	"fmt"
 	"io"
 	"math"
 	"os"
@@ -638,15 +637,11 @@
 			expected:      store.UninitializedTSDBTime,
 		},
 		{
-<<<<<<< HEAD
-=======
 			name:          "case 1",
->>>>>>> 01c5e05c
 			now:           mustParseTime("2000-01-01T08:15:13Z").UnixMilli(),
 			minTime:       mustParseTime("2000-01-01T00:00:00Z").UnixMilli(),
 			retention:     6 * time.Hour,
 			blockDuration: 2 * time.Hour,
-<<<<<<< HEAD
 			expected:      mustParseTime("2000-01-01T02:15:00Z").UnixMilli(),
 		},
 		{
@@ -657,49 +652,28 @@
 			expected:      mustParseTime("2000-01-01T02:15:00Z").UnixMilli(),
 		},
 		{
-=======
-			expected:      mustParseTime("2000-01-01T02:00:00Z").UnixMilli(),
-		},
-		{
 			name:          "case 2",
->>>>>>> 01c5e05c
 			now:           mustParseTime("2000-01-01T08:00:00Z").UnixMilli(),
 			minTime:       mustParseTime("2000-01-01T00:00:00Z").UnixMilli(),
 			retention:     6 * time.Hour,
 			blockDuration: 2 * time.Hour,
-<<<<<<< HEAD
 			expected:      mustParseTime("2000-01-01T02:15:00Z").UnixMilli(),
 		},
 		{
-=======
-			expected:      mustParseTime("2000-01-01T02:00:00Z").UnixMilli(),
-		},
-		{
 			name:          "case 3",
->>>>>>> 01c5e05c
 			now:           mustParseTime("2000-01-01T07:59:59Z").UnixMilli(),
 			minTime:       mustParseTime("2000-01-01T00:00:00Z").UnixMilli(),
 			retention:     6 * time.Hour,
 			blockDuration: 2 * time.Hour,
-<<<<<<< HEAD
 			expected:      mustParseTime("2000-01-01T00:15:00Z").UnixMilli(),
 		},
 		{
-=======
-			expected:      mustParseTime("2000-01-01T00:00:00Z").UnixMilli(),
-		},
-		{
 			name:          "case 4",
->>>>>>> 01c5e05c
 			now:           mustParseTime("2000-01-01T07:15:13Z").UnixMilli(),
 			minTime:       mustParseTime("2000-01-01T00:00:00Z").UnixMilli(),
 			retention:     6 * time.Hour,
 			blockDuration: 2 * time.Hour,
-<<<<<<< HEAD
 			expected:      mustParseTime("2000-01-01T00:15:00Z").UnixMilli(),
-=======
-			expected:      mustParseTime("2000-01-01T00:00:00Z").UnixMilli(),
->>>>>>> 01c5e05c
 		},
 	}
 
@@ -707,21 +681,13 @@
 		t.Run(test.name, func(t *testing.T) {
 			nowFunc := func() int64 { return test.now }
 			timeFunc := func() (int64, int64) { return test.minTime, 0 }
-<<<<<<< HEAD
-			client := NewLocalClient(nil, true, nowFunc, nil, timeFunc, &tsdb.Options{
-=======
 			client := NewLocalClient(nil, nowFunc, nil, timeFunc, &tsdb.Options{
->>>>>>> 01c5e05c
 				RetentionDuration: test.retention.Milliseconds(),
 				MinBlockDuration:  test.blockDuration.Milliseconds(),
 			})
 
 			result := client.GuaranteedMinTime()
-<<<<<<< HEAD
-			testutil.Equals(t, test.expected, result, fmt.Sprintf("expected %s, got %s", time.UnixMilli(test.expected), time.UnixMilli(result)))
-=======
 			testutil.Equals(t, test.expected, result, "expected", time.UnixMilli(test.expected), "got", time.UnixMilli(result))
->>>>>>> 01c5e05c
 		})
 	}
 
