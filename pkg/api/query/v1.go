// Copyright (c) The Thanos Authors.
// Licensed under the Apache License 2.0.

// Copyright 2016 The Prometheus Authors
// Licensed under the Apache License, Version 2.0 (the "License");
// you may not use this file except in compliance with the License.
// You may obtain a copy of the License at
//
//     http://www.apache.org/licenses/LICENSE-2.0
//
// Unless required by applicable law or agreed to in writing, software
// distributed under the License is distributed on an "AS IS" BASIS,
// WITHOUT WARRANTIES OR CONDITIONS OF ANY KIND, either express or implied.
// See the License for the specific language governing permissions and
// limitations under the License.

// This package is a modified copy from
// github.com/prometheus/prometheus/web/api/v1@2121b4628baa7d9d9406aa468712a6a332e77aff.

package v1

import (
	"context"
	"encoding/json"
	"math"
	"net/http"
	"sort"
	"strconv"
	"strings"
	"time"

	"github.com/go-kit/log"
	"github.com/opentracing/opentracing-go"
	"github.com/pkg/errors"
	"github.com/prometheus/client_golang/prometheus"
	"github.com/prometheus/client_golang/prometheus/promauto"
	"github.com/prometheus/common/model"
	"github.com/prometheus/common/route"
	"github.com/prometheus/prometheus/model/labels"
	"github.com/prometheus/prometheus/model/timestamp"
	"github.com/prometheus/prometheus/promql"
	"github.com/prometheus/prometheus/promql/parser"
	"github.com/prometheus/prometheus/storage"
	"github.com/prometheus/prometheus/util/stats"
	v1 "github.com/prometheus/prometheus/web/api/v1"
	promqlapi "github.com/thanos-community/promql-engine/api"
	"github.com/thanos-community/promql-engine/engine"
<<<<<<< HEAD
	"github.com/thanos-community/promql-engine/logicalplan"

=======
>>>>>>> a1ec4d53
	"github.com/thanos-io/thanos/pkg/api"
	"github.com/thanos-io/thanos/pkg/exemplars"
	"github.com/thanos-io/thanos/pkg/exemplars/exemplarspb"
	extpromhttp "github.com/thanos-io/thanos/pkg/extprom/http"
	"github.com/thanos-io/thanos/pkg/gate"
	"github.com/thanos-io/thanos/pkg/logging"
	"github.com/thanos-io/thanos/pkg/metadata"
	"github.com/thanos-io/thanos/pkg/metadata/metadatapb"
	"github.com/thanos-io/thanos/pkg/query"
	"github.com/thanos-io/thanos/pkg/rules"
	"github.com/thanos-io/thanos/pkg/rules/rulespb"
	"github.com/thanos-io/thanos/pkg/runutil"
	"github.com/thanos-io/thanos/pkg/store"
	"github.com/thanos-io/thanos/pkg/store/storepb"
	"github.com/thanos-io/thanos/pkg/targets"
	"github.com/thanos-io/thanos/pkg/targets/targetspb"
	"github.com/thanos-io/thanos/pkg/tracing"
)

const (
	DedupParam               = "dedup"
	PartialResponseParam     = "partial_response"
	MaxSourceResolutionParam = "max_source_resolution"
	ReplicaLabelsParam       = "replicaLabels[]"
	MatcherParam             = "match[]"
	StoreMatcherParam        = "storeMatch[]"
	Step                     = "step"
	Stats                    = "stats"
	ShardInfoParam           = "shard_info"
	LookbackDeltaParam       = "lookback_delta"
	EngineParam              = "engine"
<<<<<<< HEAD
)

type PromqlEngineType string

const (
	PromqlEnginePrometheus PromqlEngineType = "prometheus"
	PromqlEngineThanos     PromqlEngineType = "thanos"
)

type QueryEngineFactory struct {
	engineOpts            promql.EngineOpts
	logicalOptimizers     []logicalplan.Optimizer
=======
)

type PromqlEngineType string

const (
	PromqlEnginePrometheus PromqlEngineType = "prometheus"
	PromqlEngineThanos     PromqlEngineType = "thanos"
)

type QueryEngineFactory struct {
	engineOpts            promql.EngineOpts
>>>>>>> a1ec4d53
	remoteEngineEndpoints promqlapi.RemoteEndpoints

	prometheusEngine v1.QueryEngine
	thanosEngine     v1.QueryEngine
}

func (f *QueryEngineFactory) GetPrometheusEngine() v1.QueryEngine {
	if f.prometheusEngine != nil {
		return f.prometheusEngine
	}

	f.prometheusEngine = promql.NewEngine(f.engineOpts)
	return f.prometheusEngine
}

func (f *QueryEngineFactory) GetThanosEngine() v1.QueryEngine {
	if f.thanosEngine != nil {
		return f.thanosEngine
	}

	if f.remoteEngineEndpoints == nil {
<<<<<<< HEAD
		f.thanosEngine = engine.New(engine.Opts{EngineOpts: f.engineOpts, Engine: f.GetPrometheusEngine(), LogicalOptimizers: f.logicalOptimizers})
	} else {
		f.thanosEngine = engine.NewDistributedEngine(engine.Opts{EngineOpts: f.engineOpts, Engine: f.GetPrometheusEngine(), LogicalOptimizers: f.logicalOptimizers}, f.remoteEngineEndpoints)
=======
		f.thanosEngine = engine.New(engine.Opts{EngineOpts: f.engineOpts, Engine: f.GetPrometheusEngine()})
	} else {
		f.thanosEngine = engine.NewDistributedEngine(engine.Opts{EngineOpts: f.engineOpts, Engine: f.GetPrometheusEngine()}, f.remoteEngineEndpoints)
>>>>>>> a1ec4d53
	}

	return f.thanosEngine
}

func NewQueryEngineFactory(
	engineOpts promql.EngineOpts,
	remoteEngineEndpoints promqlapi.RemoteEndpoints,
<<<<<<< HEAD
	logicalOptimizers []logicalplan.Optimizer,
) *QueryEngineFactory {
	return &QueryEngineFactory{
		engineOpts:            engineOpts,
		logicalOptimizers:     logicalOptimizers,
=======
) *QueryEngineFactory {
	return &QueryEngineFactory{
		engineOpts:            engineOpts,
>>>>>>> a1ec4d53
		remoteEngineEndpoints: remoteEngineEndpoints,
	}
}

// QueryAPI is an API used by Thanos Querier.
type QueryAPI struct {
	baseAPI         *api.BaseAPI
	logger          log.Logger
	gate            gate.Gate
	queryableCreate query.QueryableCreator
	// queryEngine returns appropriate promql.Engine for a query with a given step.
	engineFactory       QueryEngineFactory
	defaultEngine       PromqlEngineType
	lookbackDeltaCreate func(int64) time.Duration
	ruleGroups          rules.UnaryClient
	targets             targets.UnaryClient
	metadatas           metadata.UnaryClient
	exemplars           exemplars.UnaryClient

	enableAutodownsampling              bool
	enableQueryPartialResponse          bool
	enableRulePartialResponse           bool
	enableTargetPartialResponse         bool
	enableMetricMetadataPartialResponse bool
	enableExemplarPartialResponse       bool
	enableQueryPushdown                 bool
	disableCORS                         bool

	replicaLabels  []string
	endpointStatus func() []query.EndpointStatus

	defaultRangeQueryStep                  time.Duration
	defaultInstantQueryMaxSourceResolution time.Duration
	defaultMetadataTimeRange               time.Duration

	queryRangeHist prometheus.Histogram

	seriesStatsAggregator seriesQueryPerformanceMetricsAggregator
}

type seriesQueryPerformanceMetricsAggregator interface {
	Aggregate(seriesStats storepb.SeriesStatsCounter)
	Observe(duration float64)
}

// NewQueryAPI returns an initialized QueryAPI type.
func NewQueryAPI(
	logger log.Logger,
	endpointStatus func() []query.EndpointStatus,
	engineFactory QueryEngineFactory,
	defaultEngine PromqlEngineType,
	lookbackDeltaCreate func(int64) time.Duration,
	c query.QueryableCreator,
	ruleGroups rules.UnaryClient,
	targets targets.UnaryClient,
	metadatas metadata.UnaryClient,
	exemplars exemplars.UnaryClient,
	enableAutodownsampling bool,
	enableQueryPartialResponse bool,
	enableRulePartialResponse bool,
	enableTargetPartialResponse bool,
	enableMetricMetadataPartialResponse bool,
	enableExemplarPartialResponse bool,
	enableQueryPushdown bool,
	replicaLabels []string,
	flagsMap map[string]string,
	defaultRangeQueryStep time.Duration,
	defaultInstantQueryMaxSourceResolution time.Duration,
	defaultMetadataTimeRange time.Duration,
	disableCORS bool,
	gate gate.Gate,
	statsAggregator seriesQueryPerformanceMetricsAggregator,
	reg *prometheus.Registry,
) *QueryAPI {
	if statsAggregator == nil {
		statsAggregator = &store.NoopSeriesStatsAggregator{}
	}
	return &QueryAPI{
		baseAPI:                                api.NewBaseAPI(logger, disableCORS, flagsMap),
		logger:                                 logger,
		engineFactory:                          engineFactory,
		defaultEngine:                          defaultEngine,
		lookbackDeltaCreate:                    lookbackDeltaCreate,
		queryableCreate:                        c,
		gate:                                   gate,
		ruleGroups:                             ruleGroups,
		targets:                                targets,
		metadatas:                              metadatas,
		exemplars:                              exemplars,
		enableAutodownsampling:                 enableAutodownsampling,
		enableQueryPartialResponse:             enableQueryPartialResponse,
		enableRulePartialResponse:              enableRulePartialResponse,
		enableTargetPartialResponse:            enableTargetPartialResponse,
		enableMetricMetadataPartialResponse:    enableMetricMetadataPartialResponse,
		enableExemplarPartialResponse:          enableExemplarPartialResponse,
		enableQueryPushdown:                    enableQueryPushdown,
		replicaLabels:                          replicaLabels,
		endpointStatus:                         endpointStatus,
		defaultRangeQueryStep:                  defaultRangeQueryStep,
		defaultInstantQueryMaxSourceResolution: defaultInstantQueryMaxSourceResolution,
		defaultMetadataTimeRange:               defaultMetadataTimeRange,
		disableCORS:                            disableCORS,
		seriesStatsAggregator:                  statsAggregator,

		queryRangeHist: promauto.With(reg).NewHistogram(prometheus.HistogramOpts{
			Name:                           "thanos_query_range_requested_timespan_duration_seconds",
			Help:                           "A histogram of the query range window in seconds",
			Buckets:                        prometheus.ExponentialBuckets(15*60, 2, 12),
			NativeHistogramBucketFactor:    1.1,
			NativeHistogramMaxBucketNumber: 100,
		}),
	}
}

// Register the API's endpoints in the given router.
func (qapi *QueryAPI) Register(r *route.Router, tracer opentracing.Tracer, logger log.Logger, ins extpromhttp.InstrumentationMiddleware, logMiddleware *logging.HTTPServerMiddleware) {
	qapi.baseAPI.Register(r, tracer, logger, ins, logMiddleware)

	instr := api.GetInstr(tracer, logger, ins, logMiddleware, qapi.disableCORS)

	r.Get("/query", instr("query", qapi.query))
	r.Post("/query", instr("query", qapi.query))

	r.Get("/query_range", instr("query_range", qapi.queryRange))
	r.Post("/query_range", instr("query_range", qapi.queryRange))

	r.Get("/label/:name/values", instr("label_values", qapi.labelValues))

	r.Get("/series", instr("series", qapi.series))
	r.Post("/series", instr("series", qapi.series))

	r.Get("/labels", instr("label_names", qapi.labelNames))
	r.Post("/labels", instr("label_names", qapi.labelNames))

	r.Get("/stores", instr("stores", qapi.stores))

	r.Get("/alerts", instr("alerts", NewAlertsHandler(qapi.ruleGroups, qapi.enableRulePartialResponse)))
	r.Get("/rules", instr("rules", NewRulesHandler(qapi.ruleGroups, qapi.enableRulePartialResponse)))

	r.Get("/targets", instr("targets", NewTargetsHandler(qapi.targets, qapi.enableTargetPartialResponse)))

	r.Get("/metadata", instr("metadata", NewMetricMetadataHandler(qapi.metadatas, qapi.enableMetricMetadataPartialResponse)))

	r.Get("/query_exemplars", instr("exemplars", NewExemplarsHandler(qapi.exemplars, qapi.enableExemplarPartialResponse)))
	r.Post("/query_exemplars", instr("exemplars", NewExemplarsHandler(qapi.exemplars, qapi.enableExemplarPartialResponse)))
}

type queryData struct {
	ResultType parser.ValueType `json:"resultType"`
	Result     parser.Value     `json:"result"`
	Stats      stats.QueryStats `json:"stats,omitempty"`
	// Additional Thanos Response field.
	Warnings []error `json:"warnings,omitempty"`
}

func (qapi *QueryAPI) parseEnableDedupParam(r *http.Request) (enableDeduplication bool, _ *api.ApiError) {
	enableDeduplication = true

	if val := r.FormValue(DedupParam); val != "" {
		var err error
		enableDeduplication, err = strconv.ParseBool(val)
		if err != nil {
			return false, &api.ApiError{Typ: api.ErrorBadData, Err: errors.Wrapf(err, "'%s' parameter", DedupParam)}
		}
	}
	return enableDeduplication, nil
}

func (qapi *QueryAPI) parseEngineParam(r *http.Request) (queryEngine v1.QueryEngine, _ *api.ApiError) {
	var engine v1.QueryEngine

	param := PromqlEngineType(r.FormValue("engine"))
	if param == "" {
		param = qapi.defaultEngine
	}

	switch param {
	case PromqlEnginePrometheus:
		engine = qapi.engineFactory.GetPrometheusEngine()
	case PromqlEngineThanos:
		engine = qapi.engineFactory.GetThanosEngine()
	default:
		return nil, &api.ApiError{Typ: api.ErrorBadData, Err: errors.Errorf("'%s' bad engine", param)}
	}

	return engine, nil
}

func (qapi *QueryAPI) parseReplicaLabelsParam(r *http.Request) (replicaLabels []string, _ *api.ApiError) {
	if err := r.ParseForm(); err != nil {
		return nil, &api.ApiError{Typ: api.ErrorInternal, Err: errors.Wrap(err, "parse form")}
	}

	replicaLabels = qapi.replicaLabels
	// Overwrite the cli flag when provided as a query parameter.
	if len(r.Form[ReplicaLabelsParam]) > 0 {
		replicaLabels = r.Form[ReplicaLabelsParam]
	}

	return replicaLabels, nil
}

func (qapi *QueryAPI) parseStoreDebugMatchersParam(r *http.Request) (storeMatchers [][]*labels.Matcher, _ *api.ApiError) {
	if err := r.ParseForm(); err != nil {
		return nil, &api.ApiError{Typ: api.ErrorInternal, Err: errors.Wrap(err, "parse form")}
	}

	for _, s := range r.Form[StoreMatcherParam] {
		matchers, err := parser.ParseMetricSelector(s)
		if err != nil {
			return nil, &api.ApiError{Typ: api.ErrorBadData, Err: err}
		}
		storeMatchers = append(storeMatchers, matchers)
	}

	return storeMatchers, nil
}

func (qapi *QueryAPI) parseLookbackDeltaParam(r *http.Request) (time.Duration, *api.ApiError) {
	// Overwrite the cli flag when provided as a query parameter.
	if val := r.FormValue(LookbackDeltaParam); val != "" {
		var err error
		lookbackDelta, err := parseDuration(val)
		if err != nil {
			return 0, &api.ApiError{Typ: api.ErrorBadData, Err: errors.Wrapf(err, "'%s' parameter", LookbackDeltaParam)}
		}
		return lookbackDelta, nil
	}
	// If duration 0 is returned, lookback delta is taken from engine config.
	return time.Duration(0), nil
}

func (qapi *QueryAPI) parseDownsamplingParamMillis(r *http.Request, defaultVal time.Duration) (maxResolutionMillis int64, _ *api.ApiError) {
	maxSourceResolution := 0 * time.Second

	val := r.FormValue(MaxSourceResolutionParam)
	if qapi.enableAutodownsampling || (val == "auto") {
		maxSourceResolution = defaultVal
	}
	if val != "" && val != "auto" {
		var err error
		maxSourceResolution, err = parseDuration(val)
		if err != nil {
			return 0, &api.ApiError{Typ: api.ErrorBadData, Err: errors.Wrapf(err, "'%s' parameter", MaxSourceResolutionParam)}
		}
	}

	if maxSourceResolution < 0 {
		return 0, &api.ApiError{Typ: api.ErrorBadData, Err: errors.Errorf("negative '%s' is not accepted. Try a positive integer", MaxSourceResolutionParam)}
	}

	return int64(maxSourceResolution / time.Millisecond), nil
}

func (qapi *QueryAPI) parsePartialResponseParam(r *http.Request, defaultEnablePartialResponse bool) (enablePartialResponse bool, _ *api.ApiError) {
	// Overwrite the cli flag when provided as a query parameter.
	if val := r.FormValue(PartialResponseParam); val != "" {
		var err error
		defaultEnablePartialResponse, err = strconv.ParseBool(val)
		if err != nil {
			return false, &api.ApiError{Typ: api.ErrorBadData, Err: errors.Wrapf(err, "'%s' parameter", PartialResponseParam)}
		}
	}
	return defaultEnablePartialResponse, nil
}

func (qapi *QueryAPI) parseStep(r *http.Request, defaultRangeQueryStep time.Duration, rangeSeconds int64) (time.Duration, *api.ApiError) {
	// Overwrite the cli flag when provided as a query parameter.
	if val := r.FormValue(Step); val != "" {
		var err error
		defaultRangeQueryStep, err = parseDuration(val)
		if err != nil {
			return 0, &api.ApiError{Typ: api.ErrorBadData, Err: errors.Wrapf(err, "'%s' parameter", Step)}
		}
		return defaultRangeQueryStep, nil
	}
	// Default step is used this way to make it consistent with UI.
	d := time.Duration(math.Max(float64(rangeSeconds/250), float64(defaultRangeQueryStep/time.Second))) * time.Second
	return d, nil
}

func (qapi *QueryAPI) parseShardInfo(r *http.Request) (*storepb.ShardInfo, *api.ApiError) {
	data := r.FormValue(ShardInfoParam)
	if data == "" {
		return nil, nil
	}

	if len(data) == 0 {
		return nil, nil
	}

	var info storepb.ShardInfo
	if err := json.Unmarshal([]byte(data), &info); err != nil {
		return nil, &api.ApiError{Typ: api.ErrorBadData, Err: errors.Wrapf(err, "could not unmarshal parameter %s", ShardInfoParam)}
	}

	return &info, nil
}

func (qapi *QueryAPI) query(r *http.Request) (interface{}, []error, *api.ApiError, func()) {
	ts, err := parseTimeParam(r, "time", qapi.baseAPI.Now())
	if err != nil {
		return nil, nil, &api.ApiError{Typ: api.ErrorBadData, Err: err}, func() {}
	}

	ctx := r.Context()
	if to := r.FormValue("timeout"); to != "" {
		var cancel context.CancelFunc
		timeout, err := parseDuration(to)
		if err != nil {
			return nil, nil, &api.ApiError{Typ: api.ErrorBadData, Err: err}, func() {}
		}

		ctx, cancel = context.WithTimeout(ctx, timeout)
		defer cancel()
	}

	enableDedup, apiErr := qapi.parseEnableDedupParam(r)
	if apiErr != nil {
		return nil, nil, apiErr, func() {}
	}

	replicaLabels, apiErr := qapi.parseReplicaLabelsParam(r)
	if apiErr != nil {
		return nil, nil, apiErr, func() {}
	}

	storeDebugMatchers, apiErr := qapi.parseStoreDebugMatchersParam(r)
	if apiErr != nil {
		return nil, nil, apiErr, func() {}
	}

	enablePartialResponse, apiErr := qapi.parsePartialResponseParam(r, qapi.enableQueryPartialResponse)
	if apiErr != nil {
		return nil, nil, apiErr, func() {}
	}

	maxSourceResolution, apiErr := qapi.parseDownsamplingParamMillis(r, qapi.defaultInstantQueryMaxSourceResolution)
	if apiErr != nil {
		return nil, nil, apiErr, func() {}
	}

	shardInfo, apiErr := qapi.parseShardInfo(r)
	if apiErr != nil {
		return nil, nil, apiErr, func() {}
	}

	engine, apiErr := qapi.parseEngineParam(r)
	if apiErr != nil {
		return nil, nil, apiErr, func() {}
	}

	lookbackDelta := qapi.lookbackDeltaCreate(maxSourceResolution)
	// Get custom lookback delta from request.
	lookbackDeltaFromReq, apiErr := qapi.parseLookbackDeltaParam(r)
	if apiErr != nil {
		return nil, nil, apiErr, func() {}
	}
	if lookbackDeltaFromReq > 0 {
		lookbackDelta = lookbackDeltaFromReq
	}

	// We are starting promQL tracing span here, because we have no control over promQL code.
	span, ctx := tracing.StartSpan(ctx, "promql_instant_query")
	defer span.Finish()

	var seriesStats []storepb.SeriesStatsCounter
	qry, err := engine.NewInstantQuery(
<<<<<<< HEAD
		ctx,
=======
>>>>>>> a1ec4d53
		qapi.queryableCreate(
			enableDedup,
			replicaLabels,
			storeDebugMatchers,
			maxSourceResolution,
			enablePartialResponse,
			qapi.enableQueryPushdown,
			false,
			shardInfo,
			query.NewAggregateStatsReporter(&seriesStats),
		),
		&promql.QueryOpts{LookbackDelta: lookbackDelta},
		r.FormValue("query"),
		ts,
	)

	if err != nil {
		return nil, nil, &api.ApiError{Typ: api.ErrorBadData, Err: err}, func() {}
	}

	tracing.DoInSpan(ctx, "query_gate_ismyturn", func(ctx context.Context) {
		err = qapi.gate.Start(ctx)
	})
	if err != nil {
		return nil, nil, &api.ApiError{Typ: api.ErrorExec, Err: err}, qry.Close
	}
	defer qapi.gate.Done()

	beforeRange := time.Now()
	res := qry.Exec(ctx)
	if res.Err != nil {
		switch res.Err.(type) {
		case promql.ErrQueryCanceled:
			return nil, nil, &api.ApiError{Typ: api.ErrorCanceled, Err: res.Err}, qry.Close
		case promql.ErrQueryTimeout:
			return nil, nil, &api.ApiError{Typ: api.ErrorTimeout, Err: res.Err}, qry.Close
		case promql.ErrStorage:
			return nil, nil, &api.ApiError{Typ: api.ErrorInternal, Err: res.Err}, qry.Close
		}
		return nil, nil, &api.ApiError{Typ: api.ErrorExec, Err: res.Err}, qry.Close
	}
	for i := range seriesStats {
		qapi.seriesStatsAggregator.Aggregate(seriesStats[i])
	}
	qapi.seriesStatsAggregator.Observe(time.Since(beforeRange).Seconds())

	// Optional stats field in response if parameter "stats" is not empty.
	var qs stats.QueryStats
	if r.FormValue(Stats) != "" {
		qs = stats.NewQueryStats(qry.Stats())
	}
	return &queryData{
		ResultType: res.Value.Type(),
		Result:     res.Value,
		Stats:      qs,
	}, res.Warnings, nil, qry.Close
}

func (qapi *QueryAPI) queryRange(r *http.Request) (interface{}, []error, *api.ApiError, func()) {
	start, err := parseTime(r.FormValue("start"))
	if err != nil {
		return nil, nil, &api.ApiError{Typ: api.ErrorBadData, Err: err}, func() {}
	}
	end, err := parseTime(r.FormValue("end"))
	if err != nil {
		return nil, nil, &api.ApiError{Typ: api.ErrorBadData, Err: err}, func() {}
	}
	if end.Before(start) {
		err := errors.New("end timestamp must not be before start time")
		return nil, nil, &api.ApiError{Typ: api.ErrorBadData, Err: err}, func() {}
	}

	step, apiErr := qapi.parseStep(r, qapi.defaultRangeQueryStep, int64(end.Sub(start)/time.Second))
	if apiErr != nil {
		return nil, nil, apiErr, func() {}
	}

	if step <= 0 {
		err := errors.New("zero or negative query resolution step widths are not accepted. Try a positive integer")
		return nil, nil, &api.ApiError{Typ: api.ErrorBadData, Err: err}, func() {}
	}

	// For safety, limit the number of returned points per timeseries.
	// This is sufficient for 60s resolution for a week or 1h resolution for a year.
	if end.Sub(start)/step > 11000 {
		err := errors.New("exceeded maximum resolution of 11,000 points per timeseries. Try decreasing the query resolution (?step=XX)")
		return nil, nil, &api.ApiError{Typ: api.ErrorBadData, Err: err}, func() {}
	}

	ctx := r.Context()
	if to := r.FormValue("timeout"); to != "" {
		var cancel context.CancelFunc
		timeout, err := parseDuration(to)
		if err != nil {
			return nil, nil, &api.ApiError{Typ: api.ErrorBadData, Err: err}, func() {}
		}

		ctx, cancel = context.WithTimeout(ctx, timeout)
		defer cancel()
	}

	enableDedup, apiErr := qapi.parseEnableDedupParam(r)
	if apiErr != nil {
		return nil, nil, apiErr, func() {}
	}

	replicaLabels, apiErr := qapi.parseReplicaLabelsParam(r)
	if apiErr != nil {
		return nil, nil, apiErr, func() {}
	}

	storeDebugMatchers, apiErr := qapi.parseStoreDebugMatchersParam(r)
	if apiErr != nil {
		return nil, nil, apiErr, func() {}
	}

	// If no max_source_resolution is specified fit at least 5 samples between steps.
	maxSourceResolution, apiErr := qapi.parseDownsamplingParamMillis(r, step/5)
	if apiErr != nil {
		return nil, nil, apiErr, func() {}
	}

	enablePartialResponse, apiErr := qapi.parsePartialResponseParam(r, qapi.enableQueryPartialResponse)
	if apiErr != nil {
		return nil, nil, apiErr, func() {}
	}

	shardInfo, apiErr := qapi.parseShardInfo(r)
	if apiErr != nil {
		return nil, nil, apiErr, func() {}
	}

	engine, apiErr := qapi.parseEngineParam(r)
	if apiErr != nil {
		return nil, nil, apiErr, func() {}
	}

	lookbackDelta := qapi.lookbackDeltaCreate(maxSourceResolution)
	// Get custom lookback delta from request.
	lookbackDeltaFromReq, apiErr := qapi.parseLookbackDeltaParam(r)
	if apiErr != nil {
		return nil, nil, apiErr, func() {}
	}
	if lookbackDeltaFromReq > 0 {
		lookbackDelta = lookbackDeltaFromReq
	}

	// Record the query range requested.
	qapi.queryRangeHist.Observe(end.Sub(start).Seconds())

	// We are starting promQL tracing span here, because we have no control over promQL code.
	span, ctx := tracing.StartSpan(ctx, "promql_range_query")
	defer span.Finish()

	var seriesStats []storepb.SeriesStatsCounter
	qry, err := engine.NewRangeQuery(
<<<<<<< HEAD
		ctx,
=======
>>>>>>> a1ec4d53
		qapi.queryableCreate(
			enableDedup,
			replicaLabels,
			storeDebugMatchers,
			maxSourceResolution,
			enablePartialResponse,
			qapi.enableQueryPushdown,
			false,
			shardInfo,
			query.NewAggregateStatsReporter(&seriesStats),
		),
		&promql.QueryOpts{LookbackDelta: lookbackDelta},
		r.FormValue("query"),
		start,
		end,
		step,
	)
	if err != nil {
		return nil, nil, &api.ApiError{Typ: api.ErrorBadData, Err: err}, func() {}
	}

	tracing.DoInSpan(ctx, "query_gate_ismyturn", func(ctx context.Context) {
		err = qapi.gate.Start(ctx)
	})
	if err != nil {
		return nil, nil, &api.ApiError{Typ: api.ErrorExec, Err: err}, qry.Close
	}
	defer qapi.gate.Done()

	beforeRange := time.Now()
	res := qry.Exec(ctx)
	if res.Err != nil {
		switch res.Err.(type) {
		case promql.ErrQueryCanceled:
			return nil, nil, &api.ApiError{Typ: api.ErrorCanceled, Err: res.Err}, qry.Close
		case promql.ErrQueryTimeout:
			return nil, nil, &api.ApiError{Typ: api.ErrorTimeout, Err: res.Err}, qry.Close
		}
		return nil, nil, &api.ApiError{Typ: api.ErrorExec, Err: res.Err}, qry.Close
	}
	for i := range seriesStats {
		qapi.seriesStatsAggregator.Aggregate(seriesStats[i])
	}
	qapi.seriesStatsAggregator.Observe(time.Since(beforeRange).Seconds())

	// Optional stats field in response if parameter "stats" is not empty.
	var qs stats.QueryStats
	if r.FormValue(Stats) != "" {
		qs = stats.NewQueryStats(qry.Stats())
	}
	return &queryData{
		ResultType: res.Value.Type(),
		Result:     res.Value,
		Stats:      qs,
	}, res.Warnings, nil, qry.Close
}

func (qapi *QueryAPI) labelValues(r *http.Request) (interface{}, []error, *api.ApiError, func()) {
	ctx := r.Context()
	name := route.Param(ctx, "name")

	if !model.LabelNameRE.MatchString(name) {
		return nil, nil, &api.ApiError{Typ: api.ErrorBadData, Err: errors.Errorf("invalid label name: %q", name)}, func() {}
	}

	start, end, err := parseMetadataTimeRange(r, qapi.defaultMetadataTimeRange)
	if err != nil {
		return nil, nil, &api.ApiError{Typ: api.ErrorBadData, Err: err}, func() {}
	}

	enablePartialResponse, apiErr := qapi.parsePartialResponseParam(r, qapi.enableQueryPartialResponse)
	if apiErr != nil {
		return nil, nil, apiErr, func() {}
	}

	storeDebugMatchers, apiErr := qapi.parseStoreDebugMatchersParam(r)
	if apiErr != nil {
		return nil, nil, apiErr, func() {}
	}

	var matcherSets [][]*labels.Matcher
	for _, s := range r.Form[MatcherParam] {
		matchers, err := parser.ParseMetricSelector(s)
		if err != nil {
			return nil, nil, &api.ApiError{Typ: api.ErrorBadData, Err: err}, func() {}
		}
		matcherSets = append(matcherSets, matchers)
	}

	q, err := qapi.queryableCreate(
		true,
		nil,
		storeDebugMatchers,
		0,
		enablePartialResponse,
		qapi.enableQueryPushdown,
		true,
		nil,
		query.NoopSeriesStatsReporter,
	).Querier(ctx, timestamp.FromTime(start), timestamp.FromTime(end))
	if err != nil {
		return nil, nil, &api.ApiError{Typ: api.ErrorExec, Err: err}, func() {}
	}
	defer runutil.CloseWithLogOnErr(qapi.logger, q, "queryable labelValues")

	var (
		vals     []string
		warnings storage.Warnings
	)
	if len(matcherSets) > 0 {
		var callWarnings storage.Warnings
		labelValuesSet := make(map[string]struct{})
		for _, matchers := range matcherSets {
			vals, callWarnings, err = q.LabelValues(name, matchers...)
			if err != nil {
				return nil, nil, &api.ApiError{Typ: api.ErrorExec, Err: err}, func() {}
			}
			warnings = append(warnings, callWarnings...)
			for _, val := range vals {
				labelValuesSet[val] = struct{}{}
			}
		}

		vals = make([]string, 0, len(labelValuesSet))
		for val := range labelValuesSet {
			vals = append(vals, val)
		}
		sort.Strings(vals)
	} else {
		vals, warnings, err = q.LabelValues(name)
		if err != nil {
			return nil, nil, &api.ApiError{Typ: api.ErrorExec, Err: err}, func() {}
		}
	}

	if vals == nil {
		vals = make([]string, 0)
	}

	return vals, warnings, nil, func() {}
}

func (qapi *QueryAPI) series(r *http.Request) (interface{}, []error, *api.ApiError, func()) {
	if err := r.ParseForm(); err != nil {
		return nil, nil, &api.ApiError{Typ: api.ErrorInternal, Err: errors.Wrap(err, "parse form")}, func() {}
	}

	if len(r.Form[MatcherParam]) == 0 {
		return nil, nil, &api.ApiError{Typ: api.ErrorBadData, Err: errors.New("no match[] parameter provided")}, func() {}
	}

	start, end, err := parseMetadataTimeRange(r, qapi.defaultMetadataTimeRange)
	if err != nil {
		return nil, nil, &api.ApiError{Typ: api.ErrorBadData, Err: err}, func() {}
	}

	var matcherSets [][]*labels.Matcher
	for _, s := range r.Form[MatcherParam] {
		matchers, err := parser.ParseMetricSelector(s)
		if err != nil {
			return nil, nil, &api.ApiError{Typ: api.ErrorBadData, Err: err}, func() {}
		}
		matcherSets = append(matcherSets, matchers)
	}

	enableDedup, apiErr := qapi.parseEnableDedupParam(r)
	if apiErr != nil {
		return nil, nil, apiErr, func() {}
	}

	replicaLabels, apiErr := qapi.parseReplicaLabelsParam(r)
	if apiErr != nil {
		return nil, nil, apiErr, func() {}
	}

	storeDebugMatchers, apiErr := qapi.parseStoreDebugMatchersParam(r)
	if apiErr != nil {
		return nil, nil, apiErr, func() {}
	}

	enablePartialResponse, apiErr := qapi.parsePartialResponseParam(r, qapi.enableQueryPartialResponse)
	if apiErr != nil {
		return nil, nil, apiErr, func() {}
	}

	q, err := qapi.queryableCreate(
		enableDedup,
		replicaLabels,
		storeDebugMatchers,
		math.MaxInt64,
		enablePartialResponse,
		qapi.enableQueryPushdown,
		true,
		nil,
		query.NoopSeriesStatsReporter,
	).Querier(r.Context(), timestamp.FromTime(start), timestamp.FromTime(end))

	if err != nil {
		return nil, nil, &api.ApiError{Typ: api.ErrorExec, Err: err}, func() {}
	}
	defer runutil.CloseWithLogOnErr(qapi.logger, q, "queryable series")

	var (
		metrics = []labels.Labels{}
		sets    []storage.SeriesSet
	)
	for _, mset := range matcherSets {
		sets = append(sets, q.Select(false, nil, mset...))
	}

	set := storage.NewMergeSeriesSet(sets, storage.ChainedSeriesMerge)
	for set.Next() {
		metrics = append(metrics, set.At().Labels())
	}
	if set.Err() != nil {
		return nil, nil, &api.ApiError{Typ: api.ErrorExec, Err: set.Err()}, func() {}
	}
	return metrics, set.Warnings(), nil, func() {}
}

func (qapi *QueryAPI) labelNames(r *http.Request) (interface{}, []error, *api.ApiError, func()) {
	start, end, err := parseMetadataTimeRange(r, qapi.defaultMetadataTimeRange)
	if err != nil {
		return nil, nil, &api.ApiError{Typ: api.ErrorBadData, Err: err}, func() {}
	}

	enablePartialResponse, apiErr := qapi.parsePartialResponseParam(r, qapi.enableQueryPartialResponse)
	if apiErr != nil {
		return nil, nil, apiErr, func() {}
	}

	storeDebugMatchers, apiErr := qapi.parseStoreDebugMatchersParam(r)
	if apiErr != nil {
		return nil, nil, apiErr, func() {}
	}

	var matcherSets [][]*labels.Matcher
	for _, s := range r.Form[MatcherParam] {
		matchers, err := parser.ParseMetricSelector(s)
		if err != nil {
			return nil, nil, &api.ApiError{Typ: api.ErrorBadData, Err: err}, func() {}
		}
		matcherSets = append(matcherSets, matchers)
	}

	q, err := qapi.queryableCreate(
		true,
		nil,
		storeDebugMatchers,
		0,
		enablePartialResponse,
		qapi.enableQueryPushdown,
		true,
		nil,
		query.NoopSeriesStatsReporter,
	).Querier(r.Context(), timestamp.FromTime(start), timestamp.FromTime(end))
	if err != nil {
		return nil, nil, &api.ApiError{Typ: api.ErrorExec, Err: err}, func() {}
	}
	defer runutil.CloseWithLogOnErr(qapi.logger, q, "queryable labelNames")

	var (
		names    []string
		warnings storage.Warnings
	)

	if len(matcherSets) > 0 {
		var callWarnings storage.Warnings
		labelNamesSet := make(map[string]struct{})
		for _, matchers := range matcherSets {
			names, callWarnings, err = q.LabelNames(matchers...)
			if err != nil {
				return nil, nil, &api.ApiError{Typ: api.ErrorExec, Err: err}, func() {}
			}
			warnings = append(warnings, callWarnings...)
			for _, val := range names {
				labelNamesSet[val] = struct{}{}
			}
		}

		names = make([]string, 0, len(labelNamesSet))
		for name := range labelNamesSet {
			names = append(names, name)
		}
		sort.Strings(names)
	} else {
		names, warnings, err = q.LabelNames()
	}

	if err != nil {
		return nil, nil, &api.ApiError{Typ: api.ErrorExec, Err: err}, func() {}
	}
	if names == nil {
		names = make([]string, 0)
	}

	return names, warnings, nil, func() {}
}

func (qapi *QueryAPI) stores(_ *http.Request) (interface{}, []error, *api.ApiError, func()) {
	statuses := make(map[string][]query.EndpointStatus)
	for _, status := range qapi.endpointStatus() {
		// Don't consider an endpoint if we cannot retrieve component type.
		if status.ComponentType == nil {
			continue
		}
		statuses[status.ComponentType.String()] = append(statuses[status.ComponentType.String()], status)
	}
	return statuses, nil, nil, func() {}
}

// NewTargetsHandler created handler compatible with HTTP /api/v1/targets https://prometheus.io/docs/prometheus/latest/querying/api/#targets
// which uses gRPC Unary Targets API.
func NewTargetsHandler(client targets.UnaryClient, enablePartialResponse bool) func(*http.Request) (interface{}, []error, *api.ApiError, func()) {
	ps := storepb.PartialResponseStrategy_ABORT
	if enablePartialResponse {
		ps = storepb.PartialResponseStrategy_WARN
	}

	return func(r *http.Request) (interface{}, []error, *api.ApiError, func()) {
		stateParam := r.URL.Query().Get("state")
		state, ok := targetspb.TargetsRequest_State_value[strings.ToUpper(stateParam)]
		if !ok {
			if stateParam != "" {
				return nil, nil, &api.ApiError{Typ: api.ErrorBadData, Err: errors.Errorf("invalid targets parameter state='%v'", stateParam)}, func() {}
			}
			state = int32(targetspb.TargetsRequest_ANY)
		}

		req := &targetspb.TargetsRequest{
			State:                   targetspb.TargetsRequest_State(state),
			PartialResponseStrategy: ps,
		}

		t, warnings, err := client.Targets(r.Context(), req)
		if err != nil {
			return nil, nil, &api.ApiError{Typ: api.ErrorInternal, Err: errors.Wrap(err, "retrieving targets")}, func() {}
		}

		return t, warnings, nil, func() {}
	}
}

// NewAlertsHandler created handler compatible with HTTP /api/v1/alerts https://prometheus.io/docs/prometheus/latest/querying/api/#alerts
// which uses gRPC Unary Rules API (Rules API works for both /alerts and /rules).
func NewAlertsHandler(client rules.UnaryClient, enablePartialResponse bool) func(*http.Request) (interface{}, []error, *api.ApiError, func()) {
	ps := storepb.PartialResponseStrategy_ABORT
	if enablePartialResponse {
		ps = storepb.PartialResponseStrategy_WARN
	}

	return func(r *http.Request) (interface{}, []error, *api.ApiError, func()) {
		span, ctx := tracing.StartSpan(r.Context(), "receive_http_request")
		defer span.Finish()

		var (
			groups   *rulespb.RuleGroups
			warnings storage.Warnings
			err      error
		)

		// TODO(bwplotka): Allow exactly the same functionality as query API: passing replica, dedup and partial response as HTTP params as well.
		req := &rulespb.RulesRequest{
			Type:                    rulespb.RulesRequest_ALERT,
			PartialResponseStrategy: ps,
		}
		tracing.DoInSpan(ctx, "retrieve_rules", func(ctx context.Context) {
			groups, warnings, err = client.Rules(ctx, req)
		})
		if err != nil {
			return nil, nil, &api.ApiError{Typ: api.ErrorInternal, Err: errors.Errorf("error retrieving rules: %v", err)}, func() {}
		}

		var resp struct {
			Alerts []*rulespb.AlertInstance `json:"alerts"`
		}
		for _, g := range groups.Groups {
			for _, r := range g.Rules {
				a := r.GetAlert()
				if a == nil {
					continue
				}
				resp.Alerts = append(resp.Alerts, a.Alerts...)
			}
		}
		return resp, warnings, nil, func() {}
	}
}

// NewRulesHandler created handler compatible with HTTP /api/v1/rules https://prometheus.io/docs/prometheus/latest/querying/api/#rules
// which uses gRPC Unary Rules API.
func NewRulesHandler(client rules.UnaryClient, enablePartialResponse bool) func(*http.Request) (interface{}, []error, *api.ApiError, func()) {
	ps := storepb.PartialResponseStrategy_ABORT
	if enablePartialResponse {
		ps = storepb.PartialResponseStrategy_WARN
	}

	return func(r *http.Request) (interface{}, []error, *api.ApiError, func()) {
		span, ctx := tracing.StartSpan(r.Context(), "receive_http_request")
		defer span.Finish()

		var (
			groups   *rulespb.RuleGroups
			warnings storage.Warnings
			err      error
		)

		typeParam := r.URL.Query().Get("type")
		typ, ok := rulespb.RulesRequest_Type_value[strings.ToUpper(typeParam)]
		if !ok {
			if typeParam != "" {
				return nil, nil, &api.ApiError{Typ: api.ErrorBadData, Err: errors.Errorf("invalid rules parameter type='%v'", typeParam)}, func() {}
			}
			typ = int32(rulespb.RulesRequest_ALL)
		}

		if err := r.ParseForm(); err != nil {
			return nil, nil, &api.ApiError{Typ: api.ErrorInternal, Err: errors.Errorf("error parsing request form='%v'", MatcherParam)}, func() {}
		}

		// TODO(bwplotka): Allow exactly the same functionality as query API: passing replica, dedup and partial response as HTTP params as well.
		req := &rulespb.RulesRequest{
			Type:                    rulespb.RulesRequest_Type(typ),
			PartialResponseStrategy: ps,
			MatcherString:           r.Form[MatcherParam],
		}
		tracing.DoInSpan(ctx, "retrieve_rules", func(ctx context.Context) {
			groups, warnings, err = client.Rules(ctx, req)
		})
		if err != nil {
			return nil, nil, &api.ApiError{Typ: api.ErrorInternal, Err: errors.Errorf("error retrieving rules: %v", err)}, func() {}
		}
		return groups, warnings, nil, func() {}
	}
}

// NewExemplarsHandler creates handler compatible with HTTP /api/v1/query_exemplars https://prometheus.io/docs/prometheus/latest/querying/api/#querying-exemplars
// which uses gRPC Unary Exemplars API.
func NewExemplarsHandler(client exemplars.UnaryClient, enablePartialResponse bool) func(*http.Request) (interface{}, []error, *api.ApiError, func()) {
	ps := storepb.PartialResponseStrategy_ABORT
	if enablePartialResponse {
		ps = storepb.PartialResponseStrategy_WARN
	}

	return func(r *http.Request) (interface{}, []error, *api.ApiError, func()) {
		span, ctx := tracing.StartSpan(r.Context(), "exemplar_query_request")
		defer span.Finish()

		var (
			data     []*exemplarspb.ExemplarData
			warnings storage.Warnings
			err      error
		)

		start, err := parseTimeParam(r, "start", infMinTime)
		if err != nil {
			return nil, nil, &api.ApiError{Typ: api.ErrorBadData, Err: err}, func() {}
		}
		end, err := parseTimeParam(r, "end", infMaxTime)
		if err != nil {
			return nil, nil, &api.ApiError{Typ: api.ErrorBadData, Err: err}, func() {}
		}

		req := &exemplarspb.ExemplarsRequest{
			Start:                   timestamp.FromTime(start),
			End:                     timestamp.FromTime(end),
			Query:                   r.FormValue("query"),
			PartialResponseStrategy: ps,
		}

		tracing.DoInSpan(ctx, "retrieve_exemplars", func(ctx context.Context) {
			data, warnings, err = client.Exemplars(ctx, req)
		})

		if err != nil {
			return nil, nil, &api.ApiError{Typ: api.ErrorInternal, Err: errors.Wrap(err, "retrieving exemplars")}, func() {}
		}
		return data, warnings, nil, func() {}
	}
}

var (
	infMinTime = time.Unix(math.MinInt64/1000+62135596801, 0)
	infMaxTime = time.Unix(math.MaxInt64/1000-62135596801, 999999999)
)

func parseMetadataTimeRange(r *http.Request, defaultMetadataTimeRange time.Duration) (time.Time, time.Time, error) {
	// If start and end time not specified as query parameter, we get the range from the beginning of time by default.
	var defaultStartTime, defaultEndTime time.Time
	if defaultMetadataTimeRange == 0 {
		defaultStartTime = infMinTime
		defaultEndTime = infMaxTime
	} else {
		now := time.Now()
		defaultStartTime = now.Add(-defaultMetadataTimeRange)
		defaultEndTime = now
	}

	start, err := parseTimeParam(r, "start", defaultStartTime)
	if err != nil {
		return time.Time{}, time.Time{}, &api.ApiError{Typ: api.ErrorBadData, Err: err}
	}
	end, err := parseTimeParam(r, "end", defaultEndTime)
	if err != nil {
		return time.Time{}, time.Time{}, &api.ApiError{Typ: api.ErrorBadData, Err: err}
	}
	if end.Before(start) {
		return time.Time{}, time.Time{}, &api.ApiError{
			Typ: api.ErrorBadData,
			Err: errors.New("end timestamp must not be before start time"),
		}
	}

	return start, end, nil
}

func parseTimeParam(r *http.Request, paramName string, defaultValue time.Time) (time.Time, error) {
	val := r.FormValue(paramName)
	if val == "" {
		return defaultValue, nil
	}
	result, err := parseTime(val)
	if err != nil {
		return time.Time{}, errors.Wrapf(err, "Invalid time value for '%s'", paramName)
	}
	return result, nil
}

func parseTime(s string) (time.Time, error) {
	if t, err := strconv.ParseFloat(s, 64); err == nil {
		s, ns := math.Modf(t)
		ns = math.Round(ns*1000) / 1000
		return time.Unix(int64(s), int64(ns*float64(time.Second))), nil
	}
	if t, err := time.Parse(time.RFC3339Nano, s); err == nil {
		return t, nil
	}
	return time.Time{}, errors.Errorf("cannot parse %q to a valid timestamp", s)
}

func parseDuration(s string) (time.Duration, error) {
	if d, err := strconv.ParseFloat(s, 64); err == nil {
		ts := d * float64(time.Second)
		if ts > float64(math.MaxInt64) || ts < float64(math.MinInt64) {
			return 0, errors.Errorf("cannot parse %q to a valid duration. It overflows int64", s)
		}
		return time.Duration(ts), nil
	}
	if d, err := model.ParseDuration(s); err == nil {
		return time.Duration(d), nil
	}
	return 0, errors.Errorf("cannot parse %q to a valid duration", s)
}

// NewMetricMetadataHandler creates handler compatible with HTTP /api/v1/metadata https://prometheus.io/docs/prometheus/latest/querying/api/#querying-metric-metadata
// which uses gRPC Unary Metadata API.
func NewMetricMetadataHandler(client metadata.UnaryClient, enablePartialResponse bool) func(*http.Request) (interface{}, []error, *api.ApiError, func()) {
	ps := storepb.PartialResponseStrategy_ABORT
	if enablePartialResponse {
		ps = storepb.PartialResponseStrategy_WARN
	}

	return func(r *http.Request) (interface{}, []error, *api.ApiError, func()) {
		span, ctx := tracing.StartSpan(r.Context(), "metadata_http_request")
		defer span.Finish()

		var (
			t        map[string][]metadatapb.Meta
			warnings storage.Warnings
			err      error
		)

		req := &metadatapb.MetricMetadataRequest{
			// By default we use -1, which means no limit.
			Limit:                   -1,
			Metric:                  r.URL.Query().Get("metric"),
			PartialResponseStrategy: ps,
		}

		limitStr := r.URL.Query().Get("limit")
		if limitStr != "" {
			limit, err := strconv.ParseInt(limitStr, 10, 32)
			if err != nil {
				return nil, nil, &api.ApiError{Typ: api.ErrorBadData, Err: errors.Errorf("invalid metric metadata limit='%v'", limit)}, func() {}
			}
			req.Limit = int32(limit)
		}

		tracing.DoInSpan(ctx, "retrieve_metadata", func(ctx context.Context) {
			t, warnings, err = client.MetricMetadata(ctx, req)
		})
		if err != nil {
			return nil, nil, &api.ApiError{Typ: api.ErrorInternal, Err: errors.Wrap(err, "retrieving metadata")}, func() {}
		}

		return t, warnings, nil, func() {}
	}
}<|MERGE_RESOLUTION|>--- conflicted
+++ resolved
@@ -45,11 +45,7 @@
 	v1 "github.com/prometheus/prometheus/web/api/v1"
 	promqlapi "github.com/thanos-community/promql-engine/api"
 	"github.com/thanos-community/promql-engine/engine"
-<<<<<<< HEAD
-	"github.com/thanos-community/promql-engine/logicalplan"
-
-=======
->>>>>>> a1ec4d53
+
 	"github.com/thanos-io/thanos/pkg/api"
 	"github.com/thanos-io/thanos/pkg/exemplars"
 	"github.com/thanos-io/thanos/pkg/exemplars/exemplarspb"
@@ -81,7 +77,6 @@
 	ShardInfoParam           = "shard_info"
 	LookbackDeltaParam       = "lookback_delta"
 	EngineParam              = "engine"
-<<<<<<< HEAD
 )
 
 type PromqlEngineType string
@@ -93,20 +88,6 @@
 
 type QueryEngineFactory struct {
 	engineOpts            promql.EngineOpts
-	logicalOptimizers     []logicalplan.Optimizer
-=======
-)
-
-type PromqlEngineType string
-
-const (
-	PromqlEnginePrometheus PromqlEngineType = "prometheus"
-	PromqlEngineThanos     PromqlEngineType = "thanos"
-)
-
-type QueryEngineFactory struct {
-	engineOpts            promql.EngineOpts
->>>>>>> a1ec4d53
 	remoteEngineEndpoints promqlapi.RemoteEndpoints
 
 	prometheusEngine v1.QueryEngine
@@ -128,15 +109,9 @@
 	}
 
 	if f.remoteEngineEndpoints == nil {
-<<<<<<< HEAD
-		f.thanosEngine = engine.New(engine.Opts{EngineOpts: f.engineOpts, Engine: f.GetPrometheusEngine(), LogicalOptimizers: f.logicalOptimizers})
-	} else {
-		f.thanosEngine = engine.NewDistributedEngine(engine.Opts{EngineOpts: f.engineOpts, Engine: f.GetPrometheusEngine(), LogicalOptimizers: f.logicalOptimizers}, f.remoteEngineEndpoints)
-=======
 		f.thanosEngine = engine.New(engine.Opts{EngineOpts: f.engineOpts, Engine: f.GetPrometheusEngine()})
 	} else {
 		f.thanosEngine = engine.NewDistributedEngine(engine.Opts{EngineOpts: f.engineOpts, Engine: f.GetPrometheusEngine()}, f.remoteEngineEndpoints)
->>>>>>> a1ec4d53
 	}
 
 	return f.thanosEngine
@@ -145,17 +120,9 @@
 func NewQueryEngineFactory(
 	engineOpts promql.EngineOpts,
 	remoteEngineEndpoints promqlapi.RemoteEndpoints,
-<<<<<<< HEAD
-	logicalOptimizers []logicalplan.Optimizer,
 ) *QueryEngineFactory {
 	return &QueryEngineFactory{
 		engineOpts:            engineOpts,
-		logicalOptimizers:     logicalOptimizers,
-=======
-) *QueryEngineFactory {
-	return &QueryEngineFactory{
-		engineOpts:            engineOpts,
->>>>>>> a1ec4d53
 		remoteEngineEndpoints: remoteEngineEndpoints,
 	}
 }
@@ -524,10 +491,7 @@
 
 	var seriesStats []storepb.SeriesStatsCounter
 	qry, err := engine.NewInstantQuery(
-<<<<<<< HEAD
 		ctx,
-=======
->>>>>>> a1ec4d53
 		qapi.queryableCreate(
 			enableDedup,
 			replicaLabels,
@@ -684,10 +648,7 @@
 
 	var seriesStats []storepb.SeriesStatsCounter
 	qry, err := engine.NewRangeQuery(
-<<<<<<< HEAD
 		ctx,
-=======
->>>>>>> a1ec4d53
 		qapi.queryableCreate(
 			enableDedup,
 			replicaLabels,
