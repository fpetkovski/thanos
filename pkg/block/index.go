--- conflicted
+++ resolved
@@ -222,10 +222,7 @@
 	}
 	var (
 		lastLset labels.Labels
-<<<<<<< HEAD
-=======
 		lset     labels.Labels
->>>>>>> e8bd0490
 		builder  labels.ScratchBuilder
 		chks     []chunks.Meta
 
@@ -250,7 +247,7 @@
 
 	// Per series.
 	for p.Next() {
-		lastLset = append(lastLset[:0], builder.Labels()...)
+		lastLset = append(lastLset[:0], lset...)
 
 		id := p.At()
 		stats.TotalSeries++
@@ -258,24 +255,20 @@
 		if err := r.Series(id, &builder, &chks); err != nil {
 			return stats, errors.Wrap(err, "read series")
 		}
-<<<<<<< HEAD
-		if len(builder.Labels()) == 0 {
-=======
 		lset = builder.Labels()
 		if len(lset) == 0 {
->>>>>>> e8bd0490
 			return stats, errors.Errorf("empty label set detected for series %d", id)
 		}
-		if labels.Compare(lastLset, builder.Labels()) >= 0 {
-			return stats, errors.Errorf("series %v out of order; previous %v", builder.Labels(), lastLset)
-		}
-		l0 := builder.Labels()[0]
-		for _, l := range builder.Labels()[1:] {
+		if labels.Compare(lastLset, lset) >= 0 {
+			return stats, errors.Errorf("series %v out of order; previous %v", lset, lastLset)
+		}
+		l0 := lset[0]
+		for _, l := range lset[1:] {
 			if l.Name < l0.Name {
 				stats.OutOfOrderLabels++
 				level.Warn(logger).Log("msg",
 					"out-of-order label set: known bug in Prometheus 2.8.0 and below",
-					"labelset", builder.Labels().String(),
+					"labelset", lset,
 					"series", fmt.Sprintf("%d", id),
 				)
 			}
@@ -337,7 +330,7 @@
 		if ooo > 0 {
 			stats.OutOfOrderSeries++
 			stats.OutOfOrderChunks += ooo
-			level.Debug(logger).Log("msg", "found out of order series", "labels", builder.Labels())
+			level.Debug(logger).Log("msg", "found out of order series", "labels", lset)
 		}
 
 		seriesChunks.Add(int64(len(chks)))
