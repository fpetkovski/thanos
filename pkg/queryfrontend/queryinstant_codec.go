--- conflicted
+++ resolved
@@ -284,12 +284,8 @@
 			metric := cortexpb.FromLabelAdaptersToLabels(sample.Labels).String()
 			if existingSample, ok := output[metric]; !ok {
 				output[metric] = s
-<<<<<<< HEAD
-			} else if existingSample.Timestamp < s.Timestamp {
-=======
 				metrics = append(metrics, metric) // Preserve the order of metric.
 			} else if existingSample.GetSample().TimestampMs < s.GetSample().TimestampMs {
->>>>>>> 62423a11
 				// Choose the latest sample if we see overlap.
 				output[metric] = s
 			}
