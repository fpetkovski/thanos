// Copyright (c) The Thanos Authors.
// Licensed under the Apache License 2.0.

package store

import (
	"bufio"
	"bytes"
	"context"
	"encoding/binary"
	"fmt"
	"hash"
	"io"
	"math"
	"os"
	"path"
	"path/filepath"
	"sort"
	"strings"
	"sync"
	"time"

	"github.com/cespare/xxhash"

	"github.com/alecthomas/units"
	"github.com/go-kit/log"
	"github.com/go-kit/log/level"
	"github.com/gogo/protobuf/types"
	"github.com/oklog/ulid"
	"github.com/pkg/errors"
	"github.com/prometheus/client_golang/prometheus"
	"github.com/prometheus/client_golang/prometheus/promauto"
	"github.com/prometheus/prometheus/model/labels"
	"github.com/prometheus/prometheus/storage"
	"github.com/prometheus/prometheus/tsdb/chunkenc"
	"github.com/prometheus/prometheus/tsdb/chunks"
	"github.com/prometheus/prometheus/tsdb/encoding"
	"github.com/prometheus/prometheus/tsdb/index"
	"golang.org/x/sync/errgroup"

	"google.golang.org/grpc"
	"google.golang.org/grpc/codes"
	"google.golang.org/grpc/status"

	"github.com/thanos-io/objstore"

	"github.com/thanos-io/thanos/pkg/block"
	"github.com/thanos-io/thanos/pkg/block/indexheader"
	"github.com/thanos-io/thanos/pkg/block/metadata"
	"github.com/thanos-io/thanos/pkg/compact/downsample"
	"github.com/thanos-io/thanos/pkg/component"
	"github.com/thanos-io/thanos/pkg/extprom"
	"github.com/thanos-io/thanos/pkg/gate"
	"github.com/thanos-io/thanos/pkg/model"
	"github.com/thanos-io/thanos/pkg/pool"
	"github.com/thanos-io/thanos/pkg/runutil"
	storecache "github.com/thanos-io/thanos/pkg/store/cache"
	"github.com/thanos-io/thanos/pkg/store/hintspb"
	"github.com/thanos-io/thanos/pkg/store/labelpb"
	"github.com/thanos-io/thanos/pkg/store/storepb"
	"github.com/thanos-io/thanos/pkg/strutil"
	"github.com/thanos-io/thanos/pkg/tracing"
)

const (
	// MaxSamplesPerChunk is approximately the max number of samples that we may have in any given chunk. This is needed
	// for precalculating the number of samples that we may have to retrieve and decode for any given query
	// without downloading them. Please take a look at https://github.com/prometheus/tsdb/pull/397 to know
	// where this number comes from. Long story short: TSDB is made in such a way, and it is made in such a way
	// because you barely get any improvements in compression when the number of samples is beyond this.
	// Take a look at Figure 6 in this whitepaper http://www.vldb.org/pvldb/vol8/p1816-teller.pdf.
	MaxSamplesPerChunk = 120
	// EstimatedMaxChunkSize is average max of chunk size. This can be exceeded though in very rare (valid) cases.
	EstimatedMaxChunkSize = 16000
	maxSeriesSize         = 64 * 1024
	// Relatively large in order to reduce memory waste, yet small enough to avoid excessive allocations.
	chunkBytesPoolMinSize = 64 * 1024        // 64 KiB
	chunkBytesPoolMaxSize = 64 * 1024 * 1024 // 64 MiB

	// CompatibilityTypeLabelName is an artificial label that Store Gateway can optionally advertise. This is required for compatibility
	// with pre v0.8.0 Querier. Previous Queriers was strict about duplicated external labels of all StoreAPIs that had any labels.
	// Now with newer Store Gateway advertising all the external labels it has access to, there was simple case where
	// Querier was blocking Store Gateway as duplicate with sidecar.
	//
	// Newer Queriers are not strict, no duplicated external labels check is there anymore.
	// Additionally newer Queriers removes/ignore this exact labels from UI and querying.
	//
	// This label name is intentionally against Prometheus label style.
	// TODO(bwplotka): Remove it at some point.
	CompatibilityTypeLabelName = "@thanos_compatibility_store_type"

	// DefaultPostingOffsetInMemorySampling represents default value for --store.index-header-posting-offsets-in-mem-sampling.
	// 32 value is chosen as it's a good balance for common setups. Sampling that is not too large (too many CPU cycles) and
	// not too small (too much memory).
	DefaultPostingOffsetInMemorySampling = 32

	PartitionerMaxGapSize = 512 * 1024

	// Labels for metrics.
	labelEncode = "encode"
	labelDecode = "decode"

	minBlockSyncConcurrency = 1

	enableChunkHashCalculation = true

	// SeriesBatchSize is the default batch size when fetching series from object storage.
	SeriesBatchSize = 10000
)

var (
	errBlockSyncConcurrencyNotValid = errors.New("the block sync concurrency must be equal or greater than 1.")
	hashPool                        = sync.Pool{New: func() interface{} { return xxhash.New() }}
)

type bucketStoreMetrics struct {
	blocksLoaded          prometheus.Gauge
	blockLoads            prometheus.Counter
	blockLoadFailures     prometheus.Counter
	lastLoadedBlock       prometheus.Gauge
	blockDrops            prometheus.Counter
	blockDropFailures     prometheus.Counter
	seriesDataTouched     *prometheus.SummaryVec
	seriesDataFetched     *prometheus.SummaryVec
	seriesDataSizeTouched *prometheus.SummaryVec
	seriesDataSizeFetched *prometheus.SummaryVec
	seriesBlocksQueried   prometheus.Summary
	seriesGetAllDuration  prometheus.Histogram
	seriesMergeDuration   prometheus.Histogram
	resultSeriesCount     prometheus.Summary
	chunkSizeBytes        prometheus.Histogram
	postingsSizeBytes     prometheus.Histogram
	queriesDropped        *prometheus.CounterVec
	seriesRefetches       prometheus.Counter
	emptyPostingCount     prometheus.Counter

	cachedPostingsCompressions           *prometheus.CounterVec
	cachedPostingsCompressionErrors      *prometheus.CounterVec
	cachedPostingsCompressionTimeSeconds *prometheus.CounterVec
	cachedPostingsOriginalSizeBytes      prometheus.Counter
	cachedPostingsCompressedSizeBytes    prometheus.Counter

	seriesFetchDuration   prometheus.Histogram
	postingsFetchDuration prometheus.Histogram
}

func newBucketStoreMetrics(reg prometheus.Registerer) *bucketStoreMetrics {
	var m bucketStoreMetrics

	m.blockLoads = promauto.With(reg).NewCounter(prometheus.CounterOpts{
		Name: "thanos_bucket_store_block_loads_total",
		Help: "Total number of remote block loading attempts.",
	})
	m.blockLoadFailures = promauto.With(reg).NewCounter(prometheus.CounterOpts{
		Name: "thanos_bucket_store_block_load_failures_total",
		Help: "Total number of failed remote block loading attempts.",
	})
	m.blockDrops = promauto.With(reg).NewCounter(prometheus.CounterOpts{
		Name: "thanos_bucket_store_block_drops_total",
		Help: "Total number of local blocks that were dropped.",
	})
	m.blockDropFailures = promauto.With(reg).NewCounter(prometheus.CounterOpts{
		Name: "thanos_bucket_store_block_drop_failures_total",
		Help: "Total number of local blocks that failed to be dropped.",
	})
	m.blocksLoaded = promauto.With(reg).NewGauge(prometheus.GaugeOpts{
		Name: "thanos_bucket_store_blocks_loaded",
		Help: "Number of currently loaded blocks.",
	})
	m.lastLoadedBlock = promauto.With(reg).NewGauge(prometheus.GaugeOpts{
		Name: "thanos_bucket_store_blocks_last_loaded_timestamp_seconds",
		Help: "Timestamp when last block got loaded.",
	})

	m.seriesDataTouched = promauto.With(reg).NewSummaryVec(prometheus.SummaryOpts{
		Name: "thanos_bucket_store_series_data_touched",
		Help: "How many items of a data type in a block were touched for a single series request.",
	}, []string{"data_type"})
	m.seriesDataFetched = promauto.With(reg).NewSummaryVec(prometheus.SummaryOpts{
		Name: "thanos_bucket_store_series_data_fetched",
		Help: "How many items of a data type in a block were fetched for a single series request.",
	}, []string{"data_type"})

	m.seriesDataSizeTouched = promauto.With(reg).NewSummaryVec(prometheus.SummaryOpts{
		Name: "thanos_bucket_store_series_data_size_touched_bytes",
		Help: "Size of all items of a data type in a block were touched for a single series request.",
	}, []string{"data_type"})
	m.seriesDataSizeFetched = promauto.With(reg).NewSummaryVec(prometheus.SummaryOpts{
		Name: "thanos_bucket_store_series_data_size_fetched_bytes",
		Help: "Size of all items of a data type in a block were fetched for a single series request.",
	}, []string{"data_type"})

	m.seriesBlocksQueried = promauto.With(reg).NewSummary(prometheus.SummaryOpts{
		Name: "thanos_bucket_store_series_blocks_queried",
		Help: "Number of blocks in a bucket store that were touched to satisfy a query.",
	})
	m.seriesGetAllDuration = promauto.With(reg).NewHistogram(prometheus.HistogramOpts{
		Name:    "thanos_bucket_store_series_get_all_duration_seconds",
		Help:    "Time it takes until all per-block prepares and loads for a query are finished.",
		Buckets: []float64{0.001, 0.01, 0.1, 0.3, 0.6, 1, 3, 6, 9, 20, 30, 60, 90, 120},
	})
	m.seriesMergeDuration = promauto.With(reg).NewHistogram(prometheus.HistogramOpts{
		Name:    "thanos_bucket_store_series_merge_duration_seconds",
		Help:    "Time it takes to merge sub-results from all queried blocks into a single result.",
		Buckets: []float64{0.001, 0.01, 0.1, 0.3, 0.6, 1, 3, 6, 9, 20, 30, 60, 90, 120},
	})
	m.resultSeriesCount = promauto.With(reg).NewSummary(prometheus.SummaryOpts{
		Name: "thanos_bucket_store_series_result_series",
		Help: "Number of series observed in the final result of a query.",
	})

	m.chunkSizeBytes = promauto.With(reg).NewHistogram(prometheus.HistogramOpts{
		Name: "thanos_bucket_store_sent_chunk_size_bytes",
		Help: "Size in bytes of the chunks for the single series, which is adequate to the gRPC message size sent to querier.",
		Buckets: []float64{
			32, 256, 512, 1024, 32 * 1024, 256 * 1024, 512 * 1024, 1024 * 1024, 32 * 1024 * 1024, 256 * 1024 * 1024, 512 * 1024 * 1024,
		},
	})

	m.postingsSizeBytes = promauto.With(reg).NewHistogram(prometheus.HistogramOpts{
		Name: "thanos_bucket_store_postings_size_bytes",
		Help: "Size in bytes of the postings for a single series call.",
		Buckets: []float64{
			32, 256, 512, 1024, 32 * 1024, 256 * 1024, 512 * 1024, 1024 * 1024, 32 * 1024 * 1024, 256 * 1024 * 1024, 512 * 1024 * 1024,
		},
	})

	m.queriesDropped = promauto.With(reg).NewCounterVec(prometheus.CounterOpts{
		Name: "thanos_bucket_store_queries_dropped_total",
		Help: "Number of queries that were dropped due to the limit.",
	}, []string{"reason"})
	m.seriesRefetches = promauto.With(reg).NewCounter(prometheus.CounterOpts{
		Name: "thanos_bucket_store_series_refetches_total",
		Help: fmt.Sprintf("Total number of cases where %v bytes was not enough was to fetch series from index, resulting in refetch.", maxSeriesSize),
	})

	m.cachedPostingsCompressions = promauto.With(reg).NewCounterVec(prometheus.CounterOpts{
		Name: "thanos_bucket_store_cached_postings_compressions_total",
		Help: "Number of postings compressions before storing to index cache.",
	}, []string{"op"})
	m.cachedPostingsCompressions.WithLabelValues(labelEncode)
	m.cachedPostingsCompressions.WithLabelValues(labelDecode)

	m.cachedPostingsCompressionErrors = promauto.With(reg).NewCounterVec(prometheus.CounterOpts{
		Name: "thanos_bucket_store_cached_postings_compression_errors_total",
		Help: "Number of postings compression errors.",
	}, []string{"op"})
	m.cachedPostingsCompressionErrors.WithLabelValues(labelEncode)
	m.cachedPostingsCompressionErrors.WithLabelValues(labelDecode)

	m.cachedPostingsCompressionTimeSeconds = promauto.With(reg).NewCounterVec(prometheus.CounterOpts{
		Name: "thanos_bucket_store_cached_postings_compression_time_seconds_total",
		Help: "Time spent compressing postings before storing them into postings cache.",
	}, []string{"op"})
	m.cachedPostingsCompressionTimeSeconds.WithLabelValues(labelEncode)
	m.cachedPostingsCompressionTimeSeconds.WithLabelValues(labelDecode)

	m.cachedPostingsOriginalSizeBytes = promauto.With(reg).NewCounter(prometheus.CounterOpts{
		Name: "thanos_bucket_store_cached_postings_original_size_bytes_total",
		Help: "Original size of postings stored into cache.",
	})
	m.cachedPostingsCompressedSizeBytes = promauto.With(reg).NewCounter(prometheus.CounterOpts{
		Name: "thanos_bucket_store_cached_postings_compressed_size_bytes_total",
		Help: "Compressed size of postings stored into cache.",
	})

	m.seriesFetchDuration = promauto.With(reg).NewHistogram(prometheus.HistogramOpts{
		Name:    "thanos_bucket_store_cached_series_fetch_duration_seconds",
		Help:    "The time it takes to fetch series to respond to a request sent to a store gateway. It includes both the time to fetch it from the cache and from storage in case of cache misses.",
		Buckets: []float64{0.001, 0.01, 0.1, 0.3, 0.6, 1, 3, 6, 9, 20, 30, 60, 90, 120},
	})

	m.postingsFetchDuration = promauto.With(reg).NewHistogram(prometheus.HistogramOpts{
		Name:    "thanos_bucket_store_cached_postings_fetch_duration_seconds",
		Help:    "The time it takes to fetch postings to respond to a request sent to a store gateway. It includes both the time to fetch it from the cache and from storage in case of cache misses.",
		Buckets: []float64{0.001, 0.01, 0.1, 0.3, 0.6, 1, 3, 6, 9, 20, 30, 60, 90, 120},
	})

	m.emptyPostingCount = promauto.With(reg).NewCounter(prometheus.CounterOpts{
		Name: "thanos_bucket_store_empty_postings_total",
		Help: "Total number of empty postings when fetching block series.",
	})

	return &m
}

// FilterConfig is a configuration, which Store uses for filtering metrics based on time.
type FilterConfig struct {
	MinTime, MaxTime model.TimeOrDurationValue
}

// BucketStore implements the store API backed by a bucket. It loads all index
// files to local disk.
//
// NOTE: Bucket store reencodes postings using diff+varint+snappy when storing to cache.
// This makes them smaller, but takes extra CPU and memory.
// When used with in-memory cache, memory usage should decrease overall, thanks to postings being smaller.
type BucketStore struct {
	logger          log.Logger
	reg             prometheus.Registerer // TODO(metalmatze) remove and add via BucketStoreOption
	metrics         *bucketStoreMetrics
	bkt             objstore.InstrumentedBucketReader
	fetcher         block.MetadataFetcher
	dir             string
	indexCache      storecache.IndexCache
	indexReaderPool *indexheader.ReaderPool
	buffers         sync.Pool
	chunkPool       pool.Bytes
	seriesBatchSize int

	// Sets of blocks that have the same labels. They are indexed by a hash over their label set.
	mtx       sync.RWMutex
	blocks    map[ulid.ULID]*bucketBlock
	blockSets map[uint64]*bucketBlockSet

	// Verbose enabled additional logging.
	debugLogging bool
	// Number of goroutines to use when syncing blocks from object storage.
	blockSyncConcurrency int

	// Query gate which limits the maximum amount of concurrent queries.
	queryGate gate.Gate

	// chunksLimiterFactory creates a new limiter used to limit the number of chunks fetched by each Series() call.
	chunksLimiterFactory ChunksLimiterFactory
	// seriesLimiterFactory creates a new limiter used to limit the number of touched series by each Series() call,
	// or LabelName and LabelValues calls when used with matchers.
	seriesLimiterFactory SeriesLimiterFactory

	// bytesLimiterFactory creates a new limiter used to limit the amount of bytes fetched/touched by each Series() call.
	bytesLimiterFactory BytesLimiterFactory
	partitioner         Partitioner

	filterConfig             *FilterConfig
	advLabelSets             []labelpb.ZLabelSet
	enableCompatibilityLabel bool

	// Every how many posting offset entry we pool in heap memory. Default in Prometheus is 32.
	postingOffsetsInMemSampling int

	// Enables hints in the Series() response.
	enableSeriesResponseHints bool

	enableChunkHashCalculation bool
}

func (s *BucketStore) validate() error {
	if s.blockSyncConcurrency < minBlockSyncConcurrency {
		return errBlockSyncConcurrencyNotValid
	}
	return nil
}

type noopCache struct{}

func (noopCache) StorePostings(context.Context, ulid.ULID, labels.Label, []byte) {}
func (noopCache) FetchMultiPostings(_ context.Context, _ ulid.ULID, keys []labels.Label) (map[labels.Label][]byte, []labels.Label) {
	return map[labels.Label][]byte{}, keys
}

func (noopCache) StoreSeries(context.Context, ulid.ULID, storage.SeriesRef, []byte) {}
func (noopCache) FetchMultiSeries(_ context.Context, _ ulid.ULID, ids []storage.SeriesRef) (map[storage.SeriesRef][]byte, []storage.SeriesRef) {
	return map[storage.SeriesRef][]byte{}, ids
}

// BucketStoreOption are functions that configure BucketStore.
type BucketStoreOption func(s *BucketStore)

// WithLogger sets the BucketStore logger to the one you pass.
func WithLogger(logger log.Logger) BucketStoreOption {
	return func(s *BucketStore) {
		s.logger = logger
	}
}

// WithRegistry sets a registry that BucketStore uses to register metrics with.
func WithRegistry(reg prometheus.Registerer) BucketStoreOption {
	return func(s *BucketStore) {
		s.reg = reg
	}
}

// WithIndexCache sets a indexCache to use instead of a noopCache.
func WithIndexCache(cache storecache.IndexCache) BucketStoreOption {
	return func(s *BucketStore) {
		s.indexCache = cache
	}
}

// WithQueryGate sets a queryGate to use instead of a noopGate.
func WithQueryGate(queryGate gate.Gate) BucketStoreOption {
	return func(s *BucketStore) {
		s.queryGate = queryGate
	}
}

// WithChunkPool sets a pool.Bytes to use for chunks.
func WithChunkPool(chunkPool pool.Bytes) BucketStoreOption {
	return func(s *BucketStore) {
		s.chunkPool = chunkPool
	}
}

// WithFilterConfig sets a filter which Store uses for filtering metrics based on time.
func WithFilterConfig(filter *FilterConfig) BucketStoreOption {
	return func(s *BucketStore) {
		s.filterConfig = filter
	}
}

// WithDebugLogging enables debug logging.
func WithDebugLogging() BucketStoreOption {
	return func(s *BucketStore) {
		s.debugLogging = true
	}
}

func WithChunkHashCalculation(enableChunkHashCalculation bool) BucketStoreOption {
	return func(s *BucketStore) {
		s.enableChunkHashCalculation = enableChunkHashCalculation
	}
}

func WithSeriesBatchSize(seriesBatchSize int) BucketStoreOption {
	return func(s *BucketStore) {
		s.seriesBatchSize = seriesBatchSize
	}
}

// NewBucketStore creates a new bucket backed store that implements the store API against
// an object store bucket. It is optimized to work against high latency backends.
func NewBucketStore(
	bkt objstore.InstrumentedBucketReader,
	fetcher block.MetadataFetcher,
	dir string,
	chunksLimiterFactory ChunksLimiterFactory,
	seriesLimiterFactory SeriesLimiterFactory,
	bytesLimiterFactory BytesLimiterFactory,
	partitioner Partitioner,
	blockSyncConcurrency int,
	enableCompatibilityLabel bool,
	postingOffsetsInMemSampling int,
	enableSeriesResponseHints bool, // TODO(pracucci) Thanos 0.12 and below doesn't gracefully handle new fields in SeriesResponse. Drop this flag and always enable hints once we can drop backward compatibility.
	lazyIndexReaderEnabled bool,
	lazyIndexReaderIdleTimeout time.Duration,
	options ...BucketStoreOption,
) (*BucketStore, error) {
	s := &BucketStore{
		logger:     log.NewNopLogger(),
		bkt:        bkt,
		fetcher:    fetcher,
		dir:        dir,
		indexCache: noopCache{},
		buffers: sync.Pool{New: func() interface{} {
			b := make([]byte, 0, initialBufSize)
			return &b
		}},
		chunkPool:                   pool.NoopBytes{},
		blocks:                      map[ulid.ULID]*bucketBlock{},
		blockSets:                   map[uint64]*bucketBlockSet{},
		blockSyncConcurrency:        blockSyncConcurrency,
		queryGate:                   gate.NewNoop(),
		chunksLimiterFactory:        chunksLimiterFactory,
		seriesLimiterFactory:        seriesLimiterFactory,
		bytesLimiterFactory:         bytesLimiterFactory,
		partitioner:                 partitioner,
		enableCompatibilityLabel:    enableCompatibilityLabel,
		postingOffsetsInMemSampling: postingOffsetsInMemSampling,
		enableSeriesResponseHints:   enableSeriesResponseHints,
		enableChunkHashCalculation:  enableChunkHashCalculation,
		seriesBatchSize:             SeriesBatchSize,
	}

	for _, option := range options {
		option(s)
	}

	// Depend on the options
	indexReaderPoolMetrics := indexheader.NewReaderPoolMetrics(extprom.WrapRegistererWithPrefix("thanos_bucket_store_", s.reg))
	s.indexReaderPool = indexheader.NewReaderPool(s.logger, lazyIndexReaderEnabled, lazyIndexReaderIdleTimeout, indexReaderPoolMetrics)
	s.metrics = newBucketStoreMetrics(s.reg) // TODO(metalmatze): Might be possible via Option too

	if err := s.validate(); err != nil {
		return nil, errors.Wrap(err, "validate config")
	}

	if err := os.MkdirAll(dir, 0750); err != nil {
		return nil, errors.Wrap(err, "create dir")
	}

	return s, nil
}

// Close the store.
func (s *BucketStore) Close() (err error) {
	s.mtx.Lock()
	defer s.mtx.Unlock()

	for _, b := range s.blocks {
		runutil.CloseWithErrCapture(&err, b, "closing Bucket Block")
	}

	s.indexReaderPool.Close()
	return err
}

// SyncBlocks synchronizes the stores state with the Bucket bucket.
// It will reuse disk space as persistent cache based on s.dir param.
func (s *BucketStore) SyncBlocks(ctx context.Context) error {
	metas, _, metaFetchErr := s.fetcher.Fetch(ctx)
	// For partial view allow adding new blocks at least.
	if metaFetchErr != nil && metas == nil {
		return metaFetchErr
	}

	var wg sync.WaitGroup
	blockc := make(chan *metadata.Meta)

	for i := 0; i < s.blockSyncConcurrency; i++ {
		wg.Add(1)
		go func() {
			for meta := range blockc {
				if err := s.addBlock(ctx, meta); err != nil {
					continue
				}
			}
			wg.Done()
		}()
	}

	for id, meta := range metas {
		if b := s.getBlock(id); b != nil {
			continue
		}
		select {
		case <-ctx.Done():
		case blockc <- meta:
		}
	}

	close(blockc)
	wg.Wait()

	if metaFetchErr != nil {
		return metaFetchErr
	}

	// Drop all blocks that are no longer present in the bucket.
	for id := range s.blocks {
		if _, ok := metas[id]; ok {
			continue
		}
		if err := s.removeBlock(id); err != nil {
			level.Warn(s.logger).Log("msg", "drop of outdated block failed", "block", id, "err", err)
			s.metrics.blockDropFailures.Inc()
		}
		level.Info(s.logger).Log("msg", "dropped outdated block", "block", id)
		s.metrics.blockDrops.Inc()
	}

	// Sync advertise labels.
	var storeLabels labels.Labels
	s.mtx.Lock()
	s.advLabelSets = make([]labelpb.ZLabelSet, 0, len(s.advLabelSets))
	for _, bs := range s.blockSets {
		storeLabels = storeLabels[:0]
		s.advLabelSets = append(s.advLabelSets, labelpb.ZLabelSet{Labels: labelpb.ZLabelsFromPromLabels(append(storeLabels, bs.labels...))})
	}
	sort.Slice(s.advLabelSets, func(i, j int) bool {
		return strings.Compare(s.advLabelSets[i].String(), s.advLabelSets[j].String()) < 0
	})
	s.mtx.Unlock()
	return nil
}

// InitialSync perform blocking sync with extra step at the end to delete locally saved blocks that are no longer
// present in the bucket. The mismatch of these can only happen between restarts, so we can do that only once per startup.
func (s *BucketStore) InitialSync(ctx context.Context) error {
	if err := s.SyncBlocks(ctx); err != nil {
		return errors.Wrap(err, "sync block")
	}

	fis, err := os.ReadDir(s.dir)
	if err != nil {
		return errors.Wrap(err, "read dir")
	}
	names := make([]string, 0, len(fis))
	for _, fi := range fis {
		names = append(names, fi.Name())
	}
	for _, n := range names {
		id, ok := block.IsBlockDir(n)
		if !ok {
			continue
		}
		if b := s.getBlock(id); b != nil {
			continue
		}

		// No such block loaded, remove the local dir.
		if err := os.RemoveAll(path.Join(s.dir, id.String())); err != nil {
			level.Warn(s.logger).Log("msg", "failed to remove block which is not needed", "err", err)
		}
	}

	return nil
}

func (s *BucketStore) getBlock(id ulid.ULID) *bucketBlock {
	s.mtx.RLock()
	defer s.mtx.RUnlock()
	return s.blocks[id]
}

func (s *BucketStore) addBlock(ctx context.Context, meta *metadata.Meta) (err error) {
	dir := filepath.Join(s.dir, meta.ULID.String())
	start := time.Now()

	level.Debug(s.logger).Log("msg", "loading new block", "id", meta.ULID)
	defer func() {
		if err != nil {
			s.metrics.blockLoadFailures.Inc()
			if err2 := os.RemoveAll(dir); err2 != nil {
				level.Warn(s.logger).Log("msg", "failed to remove block we cannot load", "err", err2)
			}
			level.Warn(s.logger).Log("msg", "loading block failed", "elapsed", time.Since(start), "id", meta.ULID, "err", err)
		} else {
			level.Info(s.logger).Log("msg", "loaded new block", "elapsed", time.Since(start), "id", meta.ULID)
		}
	}()
	s.metrics.blockLoads.Inc()

	lset := labels.FromMap(meta.Thanos.Labels)
	h := lset.Hash()

	indexHeaderReader, err := s.indexReaderPool.NewBinaryReader(
		ctx,
		s.logger,
		s.bkt,
		s.dir,
		meta.ULID,
		s.postingOffsetsInMemSampling,
	)
	if err != nil {
		return errors.Wrap(err, "create index header reader")
	}
	defer func() {
		if err != nil {
			runutil.CloseWithErrCapture(&err, indexHeaderReader, "index-header")
		}
	}()

	b, err := newBucketBlock(
		ctx,
		log.With(s.logger, "block", meta.ULID),
		s.metrics,
		meta,
		s.bkt,
		dir,
		s.indexCache,
		s.chunkPool,
		indexHeaderReader,
		s.partitioner,
	)
	if err != nil {
		return errors.Wrap(err, "new bucket block")
	}
	defer func() {
		if err != nil {
			runutil.CloseWithErrCapture(&err, b, "index-header")
		}
	}()

	s.mtx.Lock()
	defer s.mtx.Unlock()

	sort.Sort(lset)

	set, ok := s.blockSets[h]
	if !ok {
		set = newBucketBlockSet(lset)
		s.blockSets[h] = set
	}

	if err = set.add(b); err != nil {
		return errors.Wrap(err, "add block to set")
	}
	s.blocks[b.meta.ULID] = b

	s.metrics.blocksLoaded.Inc()
	s.metrics.lastLoadedBlock.SetToCurrentTime()
	return nil
}

func (s *BucketStore) removeBlock(id ulid.ULID) error {
	s.mtx.Lock()
	b, ok := s.blocks[id]
	if ok {
		lset := labels.FromMap(b.meta.Thanos.Labels)
		s.blockSets[lset.Hash()].remove(id)
		delete(s.blocks, id)
	}
	s.mtx.Unlock()

	if !ok {
		return nil
	}

	s.metrics.blocksLoaded.Dec()
	if err := b.Close(); err != nil {
		return errors.Wrap(err, "close block")
	}
	return os.RemoveAll(b.dir)
}

// TimeRange returns the minimum and maximum timestamp of data available in the store.
func (s *BucketStore) TimeRange() (mint, maxt int64) {
	s.mtx.RLock()
	defer s.mtx.RUnlock()

	mint = math.MaxInt64
	maxt = math.MinInt64

	for _, b := range s.blocks {
		if b.meta.MinTime < mint {
			mint = b.meta.MinTime
		}
		if b.meta.MaxTime > maxt {
			maxt = b.meta.MaxTime
		}
	}

	mint = s.limitMinTime(mint)
	maxt = s.limitMaxTime(maxt)

	return mint, maxt
}

func (s *BucketStore) LabelSet() []labelpb.ZLabelSet {
	s.mtx.RLock()
	labelSets := s.advLabelSets
	s.mtx.RUnlock()

	if s.enableCompatibilityLabel && len(labelSets) > 0 {
		labelSets = append(labelSets, labelpb.ZLabelSet{Labels: []labelpb.ZLabel{{Name: CompatibilityTypeLabelName, Value: "store"}}})
	}

	return labelSets
}

// Info implements the storepb.StoreServer interface.
func (s *BucketStore) Info(context.Context, *storepb.InfoRequest) (*storepb.InfoResponse, error) {
	mint, maxt := s.TimeRange()
	res := &storepb.InfoResponse{
		StoreType: component.Store.ToProto(),
		MinTime:   mint,
		MaxTime:   maxt,
		LabelSets: s.LabelSet(),
	}

	return res, nil
}

func (s *BucketStore) limitMinTime(mint int64) int64 {
	if s.filterConfig == nil {
		return mint
	}

	filterMinTime := s.filterConfig.MinTime.PrometheusTimestamp()

	if mint < filterMinTime {
		return filterMinTime
	}

	return mint
}

func (s *BucketStore) limitMaxTime(maxt int64) int64 {
	if s.filterConfig == nil {
		return maxt
	}

	filterMaxTime := s.filterConfig.MaxTime.PrometheusTimestamp()

	if maxt > filterMaxTime {
		maxt = filterMaxTime
	}

	return maxt
}

type seriesEntry struct {
	lset labels.Labels
	refs []chunks.ChunkRef
	chks []storepb.AggrChunk
}

// blockSeriesClient is a storepb.Store_SeriesClient for a
// single TSDB block in object storage.
type blockSeriesClient struct {
	grpc.ClientStream
	ctx     context.Context
	logger  log.Logger
	extLset labels.Labels

	mint           int64
	maxt           int64
	indexr         *bucketIndexReader
	chunkr         *bucketChunkReader
	loadAggregates []storepb.Aggr
	chunksLimiter  ChunksLimiter
	bytesLimiter   BytesLimiter

	skipChunks         bool
	shardMatcher       *storepb.ShardMatcher
	calculateChunkHash bool

	// Internal state.
	i               int
	postings        []storage.SeriesRef
	chkMetas        []chunks.Meta
	lset            labels.Labels
	symbolizedLset  []symbolizedLabel
	entries         []seriesEntry
	hasMorePostings bool
	batchSize       int
}

func newBlockSeriesClient(
	ctx context.Context,
	logger log.Logger,
	b *bucketBlock,
	req *storepb.SeriesRequest,
	limiter ChunksLimiter,
	bytesLimiter BytesLimiter,
	shardMatcher *storepb.ShardMatcher,
	calculateChunkHash bool,
	batchSize int,
) *blockSeriesClient {
	var chunkr *bucketChunkReader
	if !req.SkipChunks {
		chunkr = b.chunkReader()
	}

	return &blockSeriesClient{
		ctx:           ctx,
		logger:        logger,
		extLset:       b.extLset,
		mint:          req.MinTime,
		maxt:          req.MaxTime,
		indexr:        b.indexReader(),
		chunkr:        chunkr,
		chunksLimiter: limiter,
		bytesLimiter:  bytesLimiter,
		skipChunks:    req.SkipChunks,

		loadAggregates:     req.Aggregates,
		shardMatcher:       shardMatcher,
		calculateChunkHash: calculateChunkHash,
		hasMorePostings:    true,
		batchSize:          batchSize,
	}
}

func (b *blockSeriesClient) Close() {
	if !b.skipChunks {
		runutil.CloseWithLogOnErr(b.logger, b.chunkr, "series block")
	}

	runutil.CloseWithLogOnErr(b.logger, b.indexr, "series block")
}

func (b *blockSeriesClient) MergeStats(stats *queryStats) *queryStats {
	stats = stats.merge(b.indexr.stats)
	if !b.skipChunks {
		stats = stats.merge(b.chunkr.stats)
	}
	return stats
}

func (b *blockSeriesClient) ExpandPostings(
	matchers []*labels.Matcher,
	seriesLimiter SeriesLimiter,
) error {
	ps, err := b.indexr.ExpandedPostings(b.ctx, matchers, b.bytesLimiter)
	if err != nil {
		return errors.Wrap(err, "expanded matching posting")
	}

	if len(ps) == 0 {
		return nil
	}

	if err := seriesLimiter.Reserve(uint64(len(ps))); err != nil {
		return errors.Wrap(err, "exceeded series limit")
	}

	b.postings = ps
	if b.batchSize > len(ps) {
		b.batchSize = len(ps)
	}
	b.entries = make([]seriesEntry, 0, b.batchSize)
	return nil
}

func (b *blockSeriesClient) Recv() (*storepb.SeriesResponse, error) {
	for len(b.entries) == 0 && b.hasMorePostings {
		if err := b.nextBatch(); err != nil {
			return nil, err
		}
	}

	if len(b.entries) == 0 {
		return nil, io.EOF
	}

	next := b.entries[0]
	b.entries = b.entries[1:]

	return storepb.NewSeriesResponse(&storepb.Series{
		Labels: labelpb.ZLabelsFromPromLabels(next.lset),
		Chunks: next.chks,
	}), nil
}

func (b *blockSeriesClient) nextBatch() error {
	start := b.i
	end := start + SeriesBatchSize
	if end > len(b.postings) {
		end = len(b.postings)
	}
	b.i = end

	postingsBatch := b.postings[start:end]
	if len(postingsBatch) == 0 {
		b.hasMorePostings = false
		return nil
	}

<<<<<<< HEAD
	b.entries = b.entries[:0]
=======
>>>>>>> f4550c70
	b.indexr.reset()
	if !b.skipChunks {
		b.chunkr.reset()
	}

	if err := b.indexr.PreloadSeries(b.ctx, postingsBatch, b.bytesLimiter); err != nil {
		return errors.Wrap(err, "preload series")
	}

	b.entries = b.entries[:0]
	for i := 0; i < len(postingsBatch); i++ {
		ok, err := b.indexr.LoadSeriesForTime(postingsBatch[i], &b.symbolizedLset, &b.chkMetas, b.skipChunks, b.mint, b.maxt)
		if err != nil {
			return errors.Wrap(err, "read series")
		}
		if !ok {
			continue
		}

		if err := b.indexr.LookupLabelsSymbols(b.symbolizedLset, &b.lset); err != nil {
			return errors.Wrap(err, "Lookup labels symbols")
		}

		completeLabelset := labelpb.ExtendSortedLabels(b.lset, b.extLset)
		if !b.shardMatcher.MatchesLabels(completeLabelset) {
			continue
		}

		s := seriesEntry{lset: completeLabelset}
		if b.skipChunks {
			b.entries = append(b.entries, s)
			continue
		}

		// Schedule loading chunks.
		s.refs = make([]chunks.ChunkRef, 0, len(b.chkMetas))
		s.chks = make([]storepb.AggrChunk, 0, len(b.chkMetas))

		for j, meta := range b.chkMetas {
			if err := b.chunkr.addLoad(meta.Ref, len(b.entries), j); err != nil {
				return errors.Wrap(err, "add chunk load")
			}
			s.chks = append(s.chks, storepb.AggrChunk{
				MinTime: meta.MinTime,
				MaxTime: meta.MaxTime,
			})
			s.refs = append(s.refs, meta.Ref)
		}

		// Ensure sample limit through chunksLimiter if we return chunks.
		if err := b.chunksLimiter.Reserve(uint64(len(b.chkMetas))); err != nil {
			return errors.Wrap(err, "exceeded chunks limit")
		}

		b.entries = append(b.entries, s)
	}

	if !b.skipChunks {
		if err := b.chunkr.load(b.ctx, b.entries, b.loadAggregates, b.calculateChunkHash, b.bytesLimiter); err != nil {
			return errors.Wrap(err, "load chunks")
		}
	}

	return nil
}

func populateChunk(out *storepb.AggrChunk, in chunkenc.Chunk, aggrs []storepb.Aggr, save func([]byte) ([]byte, error), calculateChecksum bool) error {
	hasher := hashPool.Get().(hash.Hash64)
	defer hashPool.Put(hasher)

	if in.Encoding() == chunkenc.EncXOR {
		b, err := save(in.Bytes())
		if err != nil {
			return err
		}
		out.Raw = &storepb.Chunk{Type: storepb.Chunk_XOR, Data: b, Hash: hashChunk(hasher, b, calculateChecksum)}
		return nil
	}
	if in.Encoding() != downsample.ChunkEncAggr {
		return errors.Errorf("unsupported chunk encoding %d", in.Encoding())
	}

	ac := downsample.AggrChunk(in.Bytes())

	for _, at := range aggrs {
		switch at {
		case storepb.Aggr_COUNT:
			x, err := ac.Get(downsample.AggrCount)
			if err != nil {
				return errors.Errorf("aggregate %s does not exist", downsample.AggrCount)
			}
			b, err := save(x.Bytes())
			if err != nil {
				return err
			}
			out.Count = &storepb.Chunk{Type: storepb.Chunk_XOR, Data: b, Hash: hashChunk(hasher, b, calculateChecksum)}
		case storepb.Aggr_SUM:
			x, err := ac.Get(downsample.AggrSum)
			if err != nil {
				return errors.Errorf("aggregate %s does not exist", downsample.AggrSum)
			}
			b, err := save(x.Bytes())
			if err != nil {
				return err
			}
			out.Sum = &storepb.Chunk{Type: storepb.Chunk_XOR, Data: b, Hash: hashChunk(hasher, b, calculateChecksum)}
		case storepb.Aggr_MIN:
			x, err := ac.Get(downsample.AggrMin)
			if err != nil {
				return errors.Errorf("aggregate %s does not exist", downsample.AggrMin)
			}
			b, err := save(x.Bytes())
			if err != nil {
				return err
			}
			out.Min = &storepb.Chunk{Type: storepb.Chunk_XOR, Data: b, Hash: hashChunk(hasher, b, calculateChecksum)}
		case storepb.Aggr_MAX:
			x, err := ac.Get(downsample.AggrMax)
			if err != nil {
				return errors.Errorf("aggregate %s does not exist", downsample.AggrMax)
			}
			b, err := save(x.Bytes())
			if err != nil {
				return err
			}
			out.Max = &storepb.Chunk{Type: storepb.Chunk_XOR, Data: b, Hash: hashChunk(hasher, b, calculateChecksum)}
		case storepb.Aggr_COUNTER:
			x, err := ac.Get(downsample.AggrCounter)
			if err != nil {
				return errors.Errorf("aggregate %s does not exist", downsample.AggrCounter)
			}
			b, err := save(x.Bytes())
			if err != nil {
				return err
			}
			out.Counter = &storepb.Chunk{Type: storepb.Chunk_XOR, Data: b, Hash: hashChunk(hasher, b, calculateChecksum)}
		}
	}
	return nil
}

func hashChunk(hasher hash.Hash64, b []byte, doHash bool) uint64 {
	if !doHash {
		return 0
	}
	hasher.Reset()
	// Write never returns an error on the hasher implementation
	_, _ = hasher.Write(b)
	return hasher.Sum64()
}

// debugFoundBlockSetOverview logs on debug level what exactly blocks we used for query in terms of
// labels and resolution. This is important because we allow mixed resolution results, so it is quite crucial
// to be aware what exactly resolution we see on query.
// TODO(bplotka): Consider adding resolution label to all results to propagate that info to UI and Query API.
func debugFoundBlockSetOverview(logger log.Logger, mint, maxt, maxResolutionMillis int64, lset labels.Labels, bs []*bucketBlock) {
	if len(bs) == 0 {
		level.Debug(logger).Log("msg", "No block found", "mint", mint, "maxt", maxt, "lset", lset.String())
		return
	}

	var (
		parts            []string
		currRes          = int64(-1)
		currMin, currMax int64
	)
	for _, b := range bs {
		if currRes == b.meta.Thanos.Downsample.Resolution {
			currMax = b.meta.MaxTime
			continue
		}

		if currRes != -1 {
			parts = append(parts, fmt.Sprintf("Range: %d-%d Resolution: %d", currMin, currMax, currRes))
		}

		currRes = b.meta.Thanos.Downsample.Resolution
		currMin = b.meta.MinTime
		currMax = b.meta.MaxTime
	}

	parts = append(parts, fmt.Sprintf("Range: %d-%d Resolution: %d", currMin, currMax, currRes))

	level.Debug(logger).Log("msg", "Blocks source resolutions", "blocks", len(bs), "Maximum Resolution", maxResolutionMillis, "mint", mint, "maxt", maxt, "lset", lset.String(), "spans", strings.Join(parts, "\n"))
}

// Series implements the storepb.StoreServer interface.
func (s *BucketStore) Series(req *storepb.SeriesRequest, srv storepb.Store_SeriesServer) (err error) {
	if s.queryGate != nil {
		tracing.DoInSpan(srv.Context(), "store_query_gate_ismyturn", func(ctx context.Context) {
			err = s.queryGate.Start(srv.Context())
		})
		if err != nil {
			return errors.Wrapf(err, "failed to wait for turn")
		}

		defer s.queryGate.Done()
	}

	matchers, err := storepb.MatchersToPromMatchers(req.Matchers...)
	if err != nil {
		return status.Error(codes.InvalidArgument, err.Error())
	}
	req.MinTime = s.limitMinTime(req.MinTime)
	req.MaxTime = s.limitMaxTime(req.MaxTime)

	var (
		bytesLimiter     = s.bytesLimiterFactory(s.metrics.queriesDropped.WithLabelValues("bytes"))
		ctx              = srv.Context()
		stats            = &queryStats{}
		respSets         []respSet
		mtx              sync.Mutex
		g, gctx          = errgroup.WithContext(ctx)
		resHints         = &hintspb.SeriesResponseHints{}
		reqBlockMatchers []*labels.Matcher
		chunksLimiter    = s.chunksLimiterFactory(s.metrics.queriesDropped.WithLabelValues("chunks"))
		seriesLimiter    = s.seriesLimiterFactory(s.metrics.queriesDropped.WithLabelValues("series"))
	)

	if req.Hints != nil {
		reqHints := &hintspb.SeriesRequestHints{}
		if err := types.UnmarshalAny(req.Hints, reqHints); err != nil {
			return status.Error(codes.InvalidArgument, errors.Wrap(err, "unmarshal series request hints").Error())
		}

		reqBlockMatchers, err = storepb.MatchersToPromMatchers(reqHints.BlockMatchers...)
		if err != nil {
			return status.Error(codes.InvalidArgument, errors.Wrap(err, "translate request hints labels matchers").Error())
		}
	}

	sortWithoutLabelSet := req.SortWithoutLabelSet()
	s.mtx.RLock()

	for _, bs := range s.blockSets {
		blockMatchers, ok := bs.labelMatchers(matchers...)
		if !ok {
			continue
		}

		blocks := bs.getFor(req.MinTime, req.MaxTime, req.MaxResolutionWindow, reqBlockMatchers)

		if s.debugLogging {
			debugFoundBlockSetOverview(s.logger, req.MinTime, req.MaxTime, req.MaxResolutionWindow, bs.labels, blocks)
		}

		for _, b := range blocks {
			blk := b
			gctx := gctx

			if s.enableSeriesResponseHints {
				// Keep track of queried blocks.
				resHints.AddQueriedBlock(blk.meta.ULID)
			}

			shardMatcher := req.ShardInfo.Matcher(&s.buffers)
			blockClient := newBlockSeriesClient(
				srv.Context(),
				s.logger,
				blk,
				req,
				chunksLimiter,
				bytesLimiter,
				shardMatcher,
				s.enableChunkHashCalculation,
				s.seriesBatchSize,
			)
			defer blockClient.Close()

			g.Go(func() error {
				span, _ := tracing.StartSpan(gctx, "bucket_store_block_series", tracing.Tags{
					"block.id":         blk.meta.ULID,
					"block.mint":       blk.meta.MinTime,
					"block.maxt":       blk.meta.MaxTime,
					"block.resolution": blk.meta.Thanos.Downsample.Resolution,
				})

				if err := blockClient.ExpandPostings(blockMatchers, seriesLimiter); err != nil {
					span.Finish()
					return errors.Wrapf(err, "fetch series for block %s", blk.meta.ULID)
				}
				onClose := func() {
					mtx.Lock()
					stats = blockClient.MergeStats(stats)
					mtx.Unlock()
				}
				part := newLazyRespSet(
					srv.Context(),
					span,
					10*time.Minute,
					blk.meta.ULID.String(),
					[]labels.Labels{blk.extLset},
					onClose,
					newSortedSeriesClient(blockClient, sortWithoutLabelSet),
					shardMatcher,
					false,
					s.metrics.emptyPostingCount,
				)

				mtx.Lock()
				respSets = append(respSets, part)
				mtx.Unlock()

				return nil
			})
		}
	}

	s.mtx.RUnlock()

	defer func() {
		s.metrics.seriesDataTouched.WithLabelValues("postings").Observe(float64(stats.postingsTouched))
		s.metrics.seriesDataFetched.WithLabelValues("postings").Observe(float64(stats.postingsFetched))
		s.metrics.seriesDataSizeTouched.WithLabelValues("postings").Observe(float64(stats.PostingsTouchedSizeSum))
		s.metrics.seriesDataSizeFetched.WithLabelValues("postings").Observe(float64(stats.PostingsFetchedSizeSum))
		s.metrics.seriesDataTouched.WithLabelValues("series").Observe(float64(stats.seriesTouched))
		s.metrics.seriesDataFetched.WithLabelValues("series").Observe(float64(stats.seriesFetched))
		s.metrics.seriesDataSizeTouched.WithLabelValues("series").Observe(float64(stats.SeriesTouchedSizeSum))
		s.metrics.seriesDataSizeFetched.WithLabelValues("series").Observe(float64(stats.SeriesFetchedSizeSum))
		s.metrics.seriesDataTouched.WithLabelValues("chunks").Observe(float64(stats.chunksTouched))
		s.metrics.seriesDataFetched.WithLabelValues("chunks").Observe(float64(stats.chunksFetched))
		s.metrics.seriesDataSizeTouched.WithLabelValues("chunks").Observe(float64(stats.ChunksTouchedSizeSum))
		s.metrics.seriesDataSizeFetched.WithLabelValues("chunks").Observe(float64(stats.ChunksFetchedSizeSum))
		s.metrics.resultSeriesCount.Observe(float64(stats.mergedSeriesCount))
		s.metrics.cachedPostingsCompressions.WithLabelValues(labelEncode).Add(float64(stats.cachedPostingsCompressions))
		s.metrics.cachedPostingsCompressions.WithLabelValues(labelDecode).Add(float64(stats.cachedPostingsDecompressions))
		s.metrics.cachedPostingsCompressionErrors.WithLabelValues(labelEncode).Add(float64(stats.cachedPostingsCompressionErrors))
		s.metrics.cachedPostingsCompressionErrors.WithLabelValues(labelDecode).Add(float64(stats.cachedPostingsDecompressionErrors))
		s.metrics.cachedPostingsCompressionTimeSeconds.WithLabelValues(labelEncode).Add(stats.CachedPostingsCompressionTimeSum.Seconds())
		s.metrics.cachedPostingsCompressionTimeSeconds.WithLabelValues(labelDecode).Add(stats.CachedPostingsDecompressionTimeSum.Seconds())
		s.metrics.cachedPostingsOriginalSizeBytes.Add(float64(stats.CachedPostingsOriginalSizeSum))
		s.metrics.cachedPostingsCompressedSizeBytes.Add(float64(stats.CachedPostingsCompressedSizeSum))
		s.metrics.postingsSizeBytes.Observe(float64(int(stats.PostingsFetchedSizeSum) + int(stats.PostingsTouchedSizeSum)))

		level.Debug(s.logger).Log("msg", "stats query processed",
			"request", req,
			"stats", fmt.Sprintf("%+v", stats), "err", err)
	}()

	// Concurrently get data from all blocks.
	{
		begin := time.Now()
		tracing.DoInSpan(ctx, "bucket_store_preload_all", func(_ context.Context) {
			err = g.Wait()
		})
		if err != nil {
			code := codes.Aborted
			if s, ok := status.FromError(errors.Cause(err)); ok {
				code = s.Code()
			}
			return status.Error(code, err.Error())
		}
		stats.blocksQueried = len(respSets)
		stats.GetAllDuration = time.Since(begin)
		s.metrics.seriesGetAllDuration.Observe(stats.GetAllDuration.Seconds())
		s.metrics.seriesBlocksQueried.Observe(float64(stats.blocksQueried))
	}

	// Merge the sub-results from each selected block.
	tracing.DoInSpan(ctx, "bucket_store_merge_all", func(ctx context.Context) {
		defer func() {
			for _, resp := range respSets {
				resp.Close()
			}
		}()
		begin := time.Now()
		set := NewDedupResponseHeap(NewProxyResponseHeap(respSets...))
		for set.Next() {
			at := set.At()
			warn := at.GetWarning()
			if warn != "" {
				// TODO(fpetkovski): Consider deprecating string based warnings in favor of a
				// separate protobuf message containing the grpc code and
				// a human readable error message.
				err = status.Error(storepb.GRPCCodeFromWarn(warn), at.GetWarning())
				return
			}

			series := at.GetSeries()
			if series != nil {
				stats.mergedSeriesCount++
				if !req.SkipChunks {
					stats.mergedChunksCount += len(series.Chunks)
					s.metrics.chunkSizeBytes.Observe(float64(chunksSize(series.Chunks)))
				}
			}
			if err = srv.Send(at); err != nil {
				err = status.Error(codes.Unknown, errors.Wrap(err, "send series response").Error())
				return
			}
		}
		stats.MergeDuration = time.Since(begin)
		s.metrics.seriesMergeDuration.Observe(stats.MergeDuration.Seconds())

		err = nil
	})
	if err != nil {
		return err
	}

	if s.enableSeriesResponseHints {
		var anyHints *types.Any

		if anyHints, err = types.MarshalAny(resHints); err != nil {
			err = status.Error(codes.Unknown, errors.Wrap(err, "marshal series response hints").Error())
			return
		}

		if err = srv.Send(storepb.NewHintsSeriesResponse(anyHints)); err != nil {
			err = status.Error(codes.Unknown, errors.Wrap(err, "send series response hints").Error())
			return
		}
	}

	return err
}

func chunksSize(chks []storepb.AggrChunk) (size int) {
	for _, chk := range chks {
		size += chk.Size() // This gets the encoded proto size.
	}
	return size
}

// LabelNames implements the storepb.StoreServer interface.
func (s *BucketStore) LabelNames(ctx context.Context, req *storepb.LabelNamesRequest) (*storepb.LabelNamesResponse, error) {
	reqSeriesMatchers, err := storepb.MatchersToPromMatchers(req.Matchers...)
	if err != nil {
		return nil, status.Error(codes.InvalidArgument, errors.Wrap(err, "translate request labels matchers").Error())
	}

	resHints := &hintspb.LabelNamesResponseHints{}

	var reqBlockMatchers []*labels.Matcher
	if req.Hints != nil {
		reqHints := &hintspb.LabelNamesRequestHints{}
		err := types.UnmarshalAny(req.Hints, reqHints)
		if err != nil {
			return nil, status.Error(codes.InvalidArgument, errors.Wrap(err, "unmarshal label names request hints").Error())
		}

		reqBlockMatchers, err = storepb.MatchersToPromMatchers(reqHints.BlockMatchers...)
		if err != nil {
			return nil, status.Error(codes.InvalidArgument, errors.Wrap(err, "translate request hints labels matchers").Error())
		}
	}

	g, gctx := errgroup.WithContext(ctx)

	s.mtx.RLock()

	var mtx sync.Mutex
	var sets [][]string
	var seriesLimiter = s.seriesLimiterFactory(s.metrics.queriesDropped.WithLabelValues("series"))
	var bytesLimiter = s.bytesLimiterFactory(s.metrics.queriesDropped.WithLabelValues("bytes"))

	for _, b := range s.blocks {
		b := b
		gctx := gctx

		if !b.overlapsClosedInterval(req.Start, req.End) {
			continue
		}
		if len(reqBlockMatchers) > 0 && !b.matchRelabelLabels(reqBlockMatchers) {
			continue
		}
		// Filter external labels from matchers.
		reqSeriesMatchersNoExtLabels, ok := b.FilterExtLabelsMatchers(reqSeriesMatchers)
		if !ok {
			continue
		}

		resHints.AddQueriedBlock(b.meta.ULID)

		indexr := b.indexReader()

		g.Go(func() error {
			span, newCtx := tracing.StartSpan(gctx, "bucket_store_block_series", tracing.Tags{
				"block.id":         b.meta.ULID,
				"block.mint":       b.meta.MinTime,
				"block.maxt":       b.meta.MaxTime,
				"block.resolution": b.meta.Thanos.Downsample.Resolution,
			})
			defer span.Finish()
			defer runutil.CloseWithLogOnErr(s.logger, indexr, "label names")

			var result []string
			if len(reqSeriesMatchersNoExtLabels) == 0 {
				// Do it via index reader to have pending reader registered correctly.
				// LabelNames are already sorted.
				res, err := indexr.block.indexHeaderReader.LabelNames()
				if err != nil {
					return errors.Wrapf(err, "label names for block %s", b.meta.ULID)
				}

				// Add  a set for the external labels as well.
				// We're not adding them directly to refs because there could be duplicates.
				// b.extLset is already sorted by label name, no need to sort it again.
				extRes := make([]string, 0, len(b.extLset))
				for _, l := range b.extLset {
					extRes = append(extRes, l.Name)
				}

				result = strutil.MergeSlices(res, extRes)
			} else {
				seriesReq := &storepb.SeriesRequest{
					MinTime:    req.Start,
					MaxTime:    req.End,
					SkipChunks: true,
				}
				blockClient := newBlockSeriesClient(newCtx, s.logger, b, seriesReq, nil, bytesLimiter, nil, true, SeriesBatchSize)

				if err := blockClient.ExpandPostings(
					reqSeriesMatchersNoExtLabels,
					seriesLimiter,
				); err != nil {
					return err
				}

				// Extract label names from all series. Many label names will be the same, so we need to deduplicate them.
				// Note that label names will already include external labels (passed to blockSeries), so we don't need
				// to add them again.
				labelNames := map[string]struct{}{}
				for {
					ls, err := blockClient.Recv()
					if err == io.EOF {
						break
					}
					if err != nil {
						return errors.Wrapf(err, "iterate series for block %s", b.meta.ULID)
					}

					if ls.GetWarning() != "" {
						return errors.Wrapf(errors.New(ls.GetWarning()), "iterate series for block %s", b.meta.ULID)
					}
					if ls.GetSeries() == nil {
						continue
					}
					for _, l := range ls.GetSeries().Labels {
						labelNames[l.Name] = struct{}{}
					}
				}

				result = make([]string, 0, len(labelNames))
				for n := range labelNames {
					result = append(result, n)
				}
				sort.Strings(result)
			}

			if len(result) > 0 {
				mtx.Lock()
				sets = append(sets, result)
				mtx.Unlock()
			}

			return nil
		})
	}

	s.mtx.RUnlock()

	if err := g.Wait(); err != nil {
		return nil, status.Error(codes.Internal, err.Error())
	}

	anyHints, err := types.MarshalAny(resHints)
	if err != nil {
		return nil, status.Error(codes.Unknown, errors.Wrap(err, "marshal label names response hints").Error())
	}

	return &storepb.LabelNamesResponse{
		Names: strutil.MergeSlices(sets...),
		Hints: anyHints,
	}, nil
}

func (b *bucketBlock) FilterExtLabelsMatchers(matchers []*labels.Matcher) ([]*labels.Matcher, bool) {
	// We filter external labels from matchers so we won't try to match series on them.
	var result []*labels.Matcher
	for _, m := range matchers {
		// Get value of external label from block.
		v := b.extLset.Get(m.Name)
		// If value is empty string the matcher is a valid one since it's not part of external labels.
		if v == "" {
			result = append(result, m)
		} else if v != "" && v != m.Value {
			// If matcher is external label but value is different we don't want to look in block anyway.
			return []*labels.Matcher{}, false
		}
	}

	return result, true
}

// LabelValues implements the storepb.StoreServer interface.
func (s *BucketStore) LabelValues(ctx context.Context, req *storepb.LabelValuesRequest) (*storepb.LabelValuesResponse, error) {
	reqSeriesMatchers, err := storepb.MatchersToPromMatchers(req.Matchers...)
	if err != nil {
		return nil, status.Error(codes.InvalidArgument, errors.Wrap(err, "translate request labels matchers").Error())
	}

	resHints := &hintspb.LabelValuesResponseHints{}

	g, gctx := errgroup.WithContext(ctx)

	var reqBlockMatchers []*labels.Matcher
	if req.Hints != nil {
		reqHints := &hintspb.LabelValuesRequestHints{}
		err := types.UnmarshalAny(req.Hints, reqHints)
		if err != nil {
			return nil, status.Error(codes.InvalidArgument, errors.Wrap(err, "unmarshal label values request hints").Error())
		}

		reqBlockMatchers, err = storepb.MatchersToPromMatchers(reqHints.BlockMatchers...)
		if err != nil {
			return nil, status.Error(codes.InvalidArgument, errors.Wrap(err, "translate request hints labels matchers").Error())
		}
	}

	s.mtx.RLock()

	var mtx sync.Mutex
	var sets [][]string
	var seriesLimiter = s.seriesLimiterFactory(s.metrics.queriesDropped.WithLabelValues("series"))
	var bytesLimiter = s.bytesLimiterFactory(s.metrics.queriesDropped.WithLabelValues("bytes"))

	for _, b := range s.blocks {
		b := b

		if !b.overlapsClosedInterval(req.Start, req.End) {
			continue
		}
		if len(reqBlockMatchers) > 0 && !b.matchRelabelLabels(reqBlockMatchers) {
			continue
		}
		// Filter external labels from matchers.
		reqSeriesMatchersNoExtLabels, ok := b.FilterExtLabelsMatchers(reqSeriesMatchers)
		if !ok {
			continue
		}

		// If we have series matchers, add <labelName> != "" matcher, to only select series that have given label name.
		if len(reqSeriesMatchersNoExtLabels) > 0 {
			m, err := labels.NewMatcher(labels.MatchNotEqual, req.Label, "")
			if err != nil {
				return nil, status.Error(codes.InvalidArgument, err.Error())
			}

			reqSeriesMatchersNoExtLabels = append(reqSeriesMatchersNoExtLabels, m)
		}

		resHints.AddQueriedBlock(b.meta.ULID)

		indexr := b.indexReader()
		g.Go(func() error {
			span, newCtx := tracing.StartSpan(gctx, "bucket_store_block_series", tracing.Tags{
				"block.id":         b.meta.ULID,
				"block.mint":       b.meta.MinTime,
				"block.maxt":       b.meta.MaxTime,
				"block.resolution": b.meta.Thanos.Downsample.Resolution,
			})
			defer span.Finish()
			defer runutil.CloseWithLogOnErr(s.logger, indexr, "label values")

			var result []string
			if len(reqSeriesMatchersNoExtLabels) == 0 {
				// Do it via index reader to have pending reader registered correctly.
				res, err := indexr.block.indexHeaderReader.LabelValues(req.Label)
				if err != nil {
					return errors.Wrapf(err, "index header label values for block %s", b.meta.ULID)
				}

				// Add the external label value as well.
				if extLabelValue := b.extLset.Get(req.Label); extLabelValue != "" {
					res = strutil.MergeSlices(res, []string{extLabelValue})
				}
				result = res
			} else {
				seriesReq := &storepb.SeriesRequest{
					MinTime:    req.Start,
					MaxTime:    req.End,
					SkipChunks: true,
				}
				blockClient := newBlockSeriesClient(newCtx, s.logger, b, seriesReq, nil, bytesLimiter, nil, true, SeriesBatchSize)

				if err := blockClient.ExpandPostings(
					reqSeriesMatchersNoExtLabels,
					seriesLimiter,
				); err != nil {
					return err
				}

				// Extract given label's value from all series and deduplicate them.
				// We don't need to deal with external labels, since they are already added by blockSeries.
				values := map[string]struct{}{}
				for {
					ls, err := blockClient.Recv()
					if err == io.EOF {
						break
					}
					if err != nil {
						return errors.Wrapf(err, "iterate series for block %s", b.meta.ULID)
					}

					if ls.GetWarning() != "" {
						return errors.Wrapf(errors.New(ls.GetWarning()), "iterate series for block %s", b.meta.ULID)
					}
					if ls.GetSeries() == nil {
						continue
					}

					val := labelpb.ZLabelsToPromLabels(ls.GetSeries().Labels).Get(req.Label)
					if val != "" { // Should never be empty since we added labelName!="" matcher to the list of matchers.
						values[val] = struct{}{}
					}
				}

				result = make([]string, 0, len(values))
				for n := range values {
					result = append(result, n)
				}
				sort.Strings(result)
			}

			if len(result) > 0 {
				mtx.Lock()
				sets = append(sets, result)
				mtx.Unlock()
			}

			return nil
		})
	}

	s.mtx.RUnlock()

	if err := g.Wait(); err != nil {
		return nil, status.Error(codes.Aborted, err.Error())
	}

	anyHints, err := types.MarshalAny(resHints)
	if err != nil {
		return nil, status.Error(codes.Unknown, errors.Wrap(err, "marshal label values response hints").Error())
	}

	return &storepb.LabelValuesResponse{
		Values: strutil.MergeSlices(sets...),
		Hints:  anyHints,
	}, nil
}

// bucketBlockSet holds all blocks of an equal label set. It internally splits
// them up by downsampling resolution and allows querying.
type bucketBlockSet struct {
	labels      labels.Labels
	mtx         sync.RWMutex
	resolutions []int64          // Available resolution, high to low (in milliseconds).
	blocks      [][]*bucketBlock // Ordered buckets for the existing resolutions.
}

// newBucketBlockSet initializes a new set with the known downsampling windows hard-configured.
// The set currently does not support arbitrary ranges.
func newBucketBlockSet(lset labels.Labels) *bucketBlockSet {
	return &bucketBlockSet{
		labels:      lset,
		resolutions: []int64{downsample.ResLevel2, downsample.ResLevel1, downsample.ResLevel0},
		blocks:      make([][]*bucketBlock, 3),
	}
}

func (s *bucketBlockSet) add(b *bucketBlock) error {
	if !labels.Equal(s.labels, labels.FromMap(b.meta.Thanos.Labels)) {
		return errors.New("block's label set does not match set")
	}
	s.mtx.Lock()
	defer s.mtx.Unlock()

	i := int64index(s.resolutions, b.meta.Thanos.Downsample.Resolution)
	if i < 0 {
		return errors.Errorf("unsupported downsampling resolution %d", b.meta.Thanos.Downsample.Resolution)
	}
	bs := append(s.blocks[i], b)
	s.blocks[i] = bs

	// Always sort blocks by min time, then max time.
	sort.Slice(bs, func(j, k int) bool {
		if bs[j].meta.MinTime == bs[k].meta.MinTime {
			return bs[j].meta.MaxTime < bs[k].meta.MaxTime
		}
		return bs[j].meta.MinTime < bs[k].meta.MinTime
	})
	return nil
}

func (s *bucketBlockSet) remove(id ulid.ULID) {
	s.mtx.Lock()
	defer s.mtx.Unlock()

	for i, bs := range s.blocks {
		for j, b := range bs {
			if b.meta.ULID != id {
				continue
			}
			s.blocks[i] = append(bs[:j], bs[j+1:]...)
			return
		}
	}
}

func int64index(s []int64, x int64) int {
	for i, v := range s {
		if v == x {
			return i
		}
	}
	return -1
}

// getFor returns a time-ordered list of blocks that cover date between mint and maxt.
// Blocks with the biggest resolution possible but not bigger than the given max resolution are returned.
// It supports overlapping blocks.
//
// NOTE: s.blocks are expected to be sorted in minTime order.
func (s *bucketBlockSet) getFor(mint, maxt, maxResolutionMillis int64, blockMatchers []*labels.Matcher) (bs []*bucketBlock) {
	if mint > maxt {
		return nil
	}

	s.mtx.RLock()
	defer s.mtx.RUnlock()

	// Find first matching resolution.
	i := 0
	for ; i < len(s.resolutions) && s.resolutions[i] > maxResolutionMillis; i++ {
	}

	// Fill the given interval with the blocks for the current resolution.
	// Our current resolution might not cover all data, so recursively fill the gaps with higher resolution blocks
	// if there is any.
	start := mint
	for _, b := range s.blocks[i] {
		if b.meta.MaxTime <= mint {
			continue
		}
		// NOTE: Block intervals are half-open: [b.MinTime, b.MaxTime).
		if b.meta.MinTime > maxt {
			break
		}

		if i+1 < len(s.resolutions) {
			bs = append(bs, s.getFor(start, b.meta.MinTime-1, s.resolutions[i+1], blockMatchers)...)
		}

		// Include the block in the list of matching ones only if there are no block-level matchers
		// or they actually match.
		if len(blockMatchers) == 0 || b.matchRelabelLabels(blockMatchers) {
			bs = append(bs, b)
		}

		start = b.meta.MaxTime
	}

	if i+1 < len(s.resolutions) {
		bs = append(bs, s.getFor(start, maxt, s.resolutions[i+1], blockMatchers)...)
	}
	return bs
}

// labelMatchers verifies whether the block set matches the given matchers and returns a new
// set of matchers that is equivalent when querying data within the block.
func (s *bucketBlockSet) labelMatchers(matchers ...*labels.Matcher) ([]*labels.Matcher, bool) {
	res := make([]*labels.Matcher, 0, len(matchers))

	for _, m := range matchers {
		v := s.labels.Get(m.Name)
		if v == "" {
			res = append(res, m)
			continue
		}
		if !m.Matches(v) {
			return nil, false
		}
	}
	return res, true
}

// bucketBlock represents a block that is located in a bucket. It holds intermediate
// state for the block on local disk.
type bucketBlock struct {
	logger     log.Logger
	metrics    *bucketStoreMetrics
	bkt        objstore.BucketReader
	meta       *metadata.Meta
	dir        string
	indexCache storecache.IndexCache
	chunkPool  pool.Bytes
	extLset    labels.Labels

	indexHeaderReader indexheader.Reader

	chunkObjs []string

	pendingReaders sync.WaitGroup

	partitioner Partitioner

	// Block's labels used by block-level matchers to filter blocks to query. These are used to select blocks using
	// request hints' BlockMatchers.
	relabelLabels labels.Labels
}

func newBucketBlock(
	ctx context.Context,
	logger log.Logger,
	metrics *bucketStoreMetrics,
	meta *metadata.Meta,
	bkt objstore.BucketReader,
	dir string,
	indexCache storecache.IndexCache,
	chunkPool pool.Bytes,
	indexHeadReader indexheader.Reader,
	p Partitioner,
) (b *bucketBlock, err error) {
	b = &bucketBlock{
		logger:            logger,
		metrics:           metrics,
		bkt:               bkt,
		indexCache:        indexCache,
		chunkPool:         chunkPool,
		dir:               dir,
		partitioner:       p,
		meta:              meta,
		indexHeaderReader: indexHeadReader,
		extLset:           labels.FromMap(meta.Thanos.Labels),
		// Translate the block's labels and inject the block ID as a label
		// to allow to match blocks also by ID.
		relabelLabels: append(labels.FromMap(meta.Thanos.Labels), labels.Label{
			Name:  block.BlockIDLabel,
			Value: meta.ULID.String(),
		}),
	}
	sort.Sort(b.extLset)
	sort.Sort(b.relabelLabels)

	// Get object handles for all chunk files (segment files) from meta.json, if available.
	if len(meta.Thanos.SegmentFiles) > 0 {
		b.chunkObjs = make([]string, 0, len(meta.Thanos.SegmentFiles))

		for _, sf := range meta.Thanos.SegmentFiles {
			b.chunkObjs = append(b.chunkObjs, path.Join(meta.ULID.String(), block.ChunksDirname, sf))
		}
		return b, nil
	}

	// Get object handles for all chunk files from storage.
	if err = bkt.Iter(ctx, path.Join(meta.ULID.String(), block.ChunksDirname), func(n string) error {
		b.chunkObjs = append(b.chunkObjs, n)
		return nil
	}); err != nil {
		return nil, errors.Wrap(err, "list chunk files")
	}
	return b, nil
}

func (b *bucketBlock) indexFilename() string {
	return path.Join(b.meta.ULID.String(), block.IndexFilename)
}

func (b *bucketBlock) readIndexRange(ctx context.Context, off, length int64) ([]byte, error) {
	r, err := b.bkt.GetRange(ctx, b.indexFilename(), off, length)
	if err != nil {
		return nil, errors.Wrap(err, "get range reader")
	}
	defer runutil.CloseWithLogOnErr(b.logger, r, "readIndexRange close range reader")

	// Preallocate the buffer with the exact size so we don't waste allocations
	// while progressively growing an initial small buffer. The buffer capacity
	// is increased by MinRead to avoid extra allocations due to how ReadFrom()
	// internally works.
	buf := bytes.NewBuffer(make([]byte, 0, length+bytes.MinRead))
	if _, err := buf.ReadFrom(r); err != nil {
		return nil, errors.Wrap(err, "read range")
	}
	return buf.Bytes(), nil
}

func (b *bucketBlock) readChunkRange(ctx context.Context, seq int, off, length int64, chunkRanges byteRanges) (*[]byte, error) {
	if seq < 0 || seq >= len(b.chunkObjs) {
		return nil, errors.Errorf("unknown segment file for index %d", seq)
	}

	// Get a reader for the required range.
	reader, err := b.bkt.GetRange(ctx, b.chunkObjs[seq], off, length)
	if err != nil {
		return nil, errors.Wrap(err, "get range reader")
	}
	defer runutil.CloseWithLogOnErr(b.logger, reader, "readChunkRange close range reader")

	// Get a buffer from the pool.
	chunkBuffer, err := b.chunkPool.Get(chunkRanges.size())
	if err != nil {
		return nil, errors.Wrap(err, "allocate chunk bytes")
	}

	*chunkBuffer, err = readByteRanges(reader, *chunkBuffer, chunkRanges)
	if err != nil {
		return nil, err
	}

	return chunkBuffer, nil
}

func (b *bucketBlock) chunkRangeReader(ctx context.Context, seq int, off, length int64) (io.ReadCloser, error) {
	if seq < 0 || seq >= len(b.chunkObjs) {
		return nil, errors.Errorf("unknown segment file for index %d", seq)
	}

	return b.bkt.GetRange(ctx, b.chunkObjs[seq], off, length)
}

func (b *bucketBlock) indexReader() *bucketIndexReader {
	b.pendingReaders.Add(1)
	return newBucketIndexReader(b)
}

func (b *bucketBlock) chunkReader() *bucketChunkReader {
	b.pendingReaders.Add(1)
	return newBucketChunkReader(b)
}

// matchRelabelLabels verifies whether the block matches the given matchers.
func (b *bucketBlock) matchRelabelLabels(matchers []*labels.Matcher) bool {
	for _, m := range matchers {
		if !m.Matches(b.relabelLabels.Get(m.Name)) {
			return false
		}
	}
	return true
}

// overlapsClosedInterval returns true if the block overlaps [mint, maxt).
func (b *bucketBlock) overlapsClosedInterval(mint, maxt int64) bool {
	// The block itself is a half-open interval
	// [b.meta.MinTime, b.meta.MaxTime).
	return b.meta.MinTime <= maxt && mint < b.meta.MaxTime
}

// Close waits for all pending readers to finish and then closes all underlying resources.
func (b *bucketBlock) Close() error {
	b.pendingReaders.Wait()
	return b.indexHeaderReader.Close()
}

// bucketIndexReader is a custom index reader (not conforming index.Reader interface) that reads index that is stored in
// object storage without having to fully download it.
type bucketIndexReader struct {
	block *bucketBlock
	dec   *index.Decoder
	stats *queryStats

	mtx          sync.Mutex
	loadedSeries map[storage.SeriesRef][]byte
}

func newBucketIndexReader(block *bucketBlock) *bucketIndexReader {
	r := &bucketIndexReader{
		block: block,
		dec: &index.Decoder{
			LookupSymbol: block.indexHeaderReader.LookupSymbol,
		},
		stats:        &queryStats{},
		loadedSeries: map[storage.SeriesRef][]byte{},
	}
	return r
}
func (r *bucketIndexReader) reset() {
	r.loadedSeries = map[storage.SeriesRef][]byte{}
}

// ExpandedPostings returns postings in expanded list instead of index.Postings.
// This is because we need to have them buffered anyway to perform efficient lookup
// on object storage.
// Found posting IDs (ps) are not strictly required to point to a valid Series, e.g. during
// background garbage collections.
//
// Reminder: A posting is a reference (represented as a uint64) to a series reference, which in turn points to the first
// chunk where the series contains the matching label-value pair for a given block of data. Postings can be fetched by
// single label name=value.
func (r *bucketIndexReader) ExpandedPostings(ctx context.Context, ms []*labels.Matcher, bytesLimiter BytesLimiter) ([]storage.SeriesRef, error) {
	var (
		postingGroups []*postingGroup
		allRequested  = false
		hasAdds       = false
		keys          []labels.Label
	)

	// NOTE: Derived from tsdb.PostingsForMatchers.
	for _, m := range ms {
		// Each group is separate to tell later what postings are intersecting with what.
		pg, err := toPostingGroup(r.block.indexHeaderReader.LabelValues, m)
		if err != nil {
			return nil, errors.Wrap(err, "toPostingGroup")
		}

		// If this groups adds nothing, it's an empty group. We can shortcut this, since intersection with empty
		// postings would return no postings anyway.
		// E.g. label="non-existing-value" returns empty group.
		if !pg.addAll && len(pg.addKeys) == 0 {
			return nil, nil
		}

		postingGroups = append(postingGroups, pg)
		allRequested = allRequested || pg.addAll
		hasAdds = hasAdds || len(pg.addKeys) > 0

		// Postings returned by fetchPostings will be in the same order as keys
		// so it's important that we iterate them in the same order later.
		// We don't have any other way of pairing keys and fetched postings.
		keys = append(keys, pg.addKeys...)
		keys = append(keys, pg.removeKeys...)
	}

	if len(postingGroups) == 0 {
		return nil, nil
	}

	// We only need special All postings if there are no other adds. If there are, we can skip fetching
	// special All postings completely.
	if allRequested && !hasAdds {
		// add group with label to fetch "special All postings".
		name, value := index.AllPostingsKey()
		allPostingsLabel := labels.Label{Name: name, Value: value}

		postingGroups = append(postingGroups, newPostingGroup(true, []labels.Label{allPostingsLabel}, nil))
		keys = append(keys, allPostingsLabel)
	}

	fetchedPostings, err := r.fetchPostings(ctx, keys, bytesLimiter)
	if err != nil {
		return nil, errors.Wrap(err, "get postings")
	}

	// Get "add" and "remove" postings from groups. We iterate over postingGroups and their keys
	// again, and this is exactly the same order as before (when building the groups), so we can simply
	// use one incrementing index to fetch postings from returned slice.
	postingIndex := 0

	var groupAdds, groupRemovals []index.Postings
	for _, g := range postingGroups {
		// We cannot add empty set to groupAdds, since they are intersected.
		if len(g.addKeys) > 0 {
			toMerge := make([]index.Postings, 0, len(g.addKeys))
			for _, l := range g.addKeys {
				toMerge = append(toMerge, checkNilPosting(l, fetchedPostings[postingIndex]))
				postingIndex++
			}

			groupAdds = append(groupAdds, index.Merge(toMerge...))
		}

		for _, l := range g.removeKeys {
			groupRemovals = append(groupRemovals, checkNilPosting(l, fetchedPostings[postingIndex]))
			postingIndex++
		}
	}

	result := index.Without(index.Intersect(groupAdds...), index.Merge(groupRemovals...))

	ps, err := index.ExpandPostings(result)
	if err != nil {
		return nil, errors.Wrap(err, "expand")
	}

	// As of version two all series entries are 16 byte padded. All references
	// we get have to account for that to get the correct offset.
	version, err := r.block.indexHeaderReader.IndexVersion()
	if err != nil {
		return nil, errors.Wrap(err, "get index version")
	}
	if version >= 2 {
		for i, id := range ps {
			ps[i] = id * 16
		}
	}

	return ps, nil
}

// postingGroup keeps posting keys for single matcher. Logical result of the group is:
// If addAll is set: special All postings minus postings for removeKeys labels. No need to merge postings for addKeys in this case.
// If addAll is not set: Merge of postings for "addKeys" labels minus postings for removeKeys labels
// This computation happens in ExpandedPostings.
type postingGroup struct {
	addAll     bool
	addKeys    []labels.Label
	removeKeys []labels.Label
}

func newPostingGroup(addAll bool, addKeys, removeKeys []labels.Label) *postingGroup {
	return &postingGroup{
		addAll:     addAll,
		addKeys:    addKeys,
		removeKeys: removeKeys,
	}
}

func checkNilPosting(l labels.Label, p index.Postings) index.Postings {
	if p == nil {
		// This should not happen. Debug for https://github.com/thanos-io/thanos/issues/874.
		return index.ErrPostings(errors.Errorf("postings is nil for %s. It was never fetched.", l))
	}
	return p
}

// NOTE: Derived from tsdb.postingsForMatcher. index.Merge is equivalent to map duplication.
func toPostingGroup(lvalsFn func(name string) ([]string, error), m *labels.Matcher) (*postingGroup, error) {
	if m.Type == labels.MatchRegexp {
		if vals := findSetMatches(m.Value); len(vals) > 0 {
			// Sorting will improve the performance dramatically if the dataset is relatively large
			// since entries in the postings offset table was sorted by label name and value,
			// the sequential reading is much faster.
			sort.Strings(vals)
			toAdd := make([]labels.Label, 0, len(vals))
			for _, val := range vals {
				toAdd = append(toAdd, labels.Label{Name: m.Name, Value: val})
			}
			return newPostingGroup(false, toAdd, nil), nil
		}
	}

	// If the matcher selects an empty value, it selects all the series which don't
	// have the label name set too. See: https://github.com/prometheus/prometheus/issues/3575
	// and https://github.com/prometheus/prometheus/pull/3578#issuecomment-351653555.
	if m.Matches("") {
		vals, err := lvalsFn(m.Name)
		if err != nil {
			return nil, err
		}

		var toRemove []labels.Label
		for _, val := range vals {
			if !m.Matches(val) {
				toRemove = append(toRemove, labels.Label{Name: m.Name, Value: val})
			}
		}

		return newPostingGroup(true, nil, toRemove), nil
	}

	// Fast-path for equal matching.
	if m.Type == labels.MatchEqual {
		return newPostingGroup(false, []labels.Label{{Name: m.Name, Value: m.Value}}, nil), nil
	}

	vals, err := lvalsFn(m.Name)
	if err != nil {
		return nil, err
	}

	var toAdd []labels.Label
	for _, val := range vals {
		if m.Matches(val) {
			toAdd = append(toAdd, labels.Label{Name: m.Name, Value: val})
		}
	}

	return newPostingGroup(false, toAdd, nil), nil
}

type postingPtr struct {
	keyID int
	ptr   index.Range
}

// fetchPostings fill postings requested by posting groups.
// It returns one postings for each key, in the same order.
// If postings for given key is not fetched, entry at given index will be nil.
func (r *bucketIndexReader) fetchPostings(ctx context.Context, keys []labels.Label, bytesLimiter BytesLimiter) ([]index.Postings, error) {
	timer := prometheus.NewTimer(r.block.metrics.postingsFetchDuration)
	defer timer.ObserveDuration()

	var ptrs []postingPtr

	output := make([]index.Postings, len(keys))

	// Fetch postings from the cache with a single call.
	fromCache, _ := r.block.indexCache.FetchMultiPostings(ctx, r.block.meta.ULID, keys)
	for _, dataFromCache := range fromCache {
		if err := bytesLimiter.Reserve(uint64(len(dataFromCache))); err != nil {
			return nil, errors.Wrap(err, "bytes limit exceeded while loading postings from index cache")
		}
	}

	// Iterate over all groups and fetch posting from cache.
	// If we have a miss, mark key to be fetched in `ptrs` slice.
	// Overlaps are well handled by partitioner, so we don't need to deduplicate keys.
	for ix, key := range keys {
		// Get postings for the given key from cache first.
		if b, ok := fromCache[key]; ok {
			r.stats.postingsTouched++
			r.stats.PostingsTouchedSizeSum += units.Base2Bytes(len(b))

			// Even if this instance is not using compression, there may be compressed
			// entries in the cache written by other stores.
			var (
				l   index.Postings
				err error
			)
			if isDiffVarintSnappyEncodedPostings(b) {
				s := time.Now()
				l, err = diffVarintSnappyDecode(b)
				r.stats.cachedPostingsDecompressions += 1
				r.stats.CachedPostingsDecompressionTimeSum += time.Since(s)
				if err != nil {
					r.stats.cachedPostingsDecompressionErrors += 1
				}
			} else {
				_, l, err = r.dec.Postings(b)
			}

			if err != nil {
				return nil, errors.Wrap(err, "decode postings")
			}

			output[ix] = l
			continue
		}

		// Cache miss; save pointer for actual posting in index stored in object store.
		ptr, err := r.block.indexHeaderReader.PostingsOffset(key.Name, key.Value)
		if err == indexheader.NotFoundRangeErr {
			// This block does not have any posting for given key.
			output[ix] = index.EmptyPostings()
			continue
		}

		if err != nil {
			return nil, errors.Wrap(err, "index header PostingsOffset")
		}

		r.stats.postingsToFetch++
		ptrs = append(ptrs, postingPtr{ptr: ptr, keyID: ix})
	}

	sort.Slice(ptrs, func(i, j int) bool {
		return ptrs[i].ptr.Start < ptrs[j].ptr.Start
	})

	// TODO(bwplotka): Asses how large in worst case scenario this can be. (e.g fetch for AllPostingsKeys)
	// Consider sub split if too big.
	parts := r.block.partitioner.Partition(len(ptrs), func(i int) (start, end uint64) {
		return uint64(ptrs[i].ptr.Start), uint64(ptrs[i].ptr.End)
	})

	for _, part := range parts {
		start := int64(part.Start)
		length := int64(part.End) - start

		if err := bytesLimiter.Reserve(uint64(length)); err != nil {
			return nil, errors.Wrap(err, "bytes limit exceeded while fetching postings")
		}
	}

	g, ctx := errgroup.WithContext(ctx)
	for _, part := range parts {
		i, j := part.ElemRng[0], part.ElemRng[1]

		start := int64(part.Start)
		// We assume index does not have any ptrs that has 0 length.
		length := int64(part.End) - start

		// Fetch from object storage concurrently and update stats and posting list.
		g.Go(func() error {
			begin := time.Now()

			b, err := r.block.readIndexRange(ctx, start, length)
			if err != nil {
				return errors.Wrap(err, "read postings range")
			}
			fetchTime := time.Since(begin)

			r.mtx.Lock()
			r.stats.postingsFetchCount++
			r.stats.postingsFetched += j - i
			r.stats.PostingsFetchDurationSum += fetchTime
			r.stats.PostingsFetchedSizeSum += units.Base2Bytes(int(length))
			r.mtx.Unlock()

			for _, p := range ptrs[i:j] {
				// index-header can estimate endings, which means we need to resize the endings.
				pBytes, err := resizePostings(b[p.ptr.Start-start : p.ptr.End-start])
				if err != nil {
					return err
				}

				dataToCache := pBytes

				compressionTime := time.Duration(0)
				compressions, compressionErrors, compressedSize := 0, 0, 0

				// Reencode postings before storing to cache. If that fails, we store original bytes.
				// This can only fail, if postings data was somehow corrupted,
				// and there is nothing we can do about it.
				// Errors from corrupted postings will be reported when postings are used.
				compressions++
				s := time.Now()
				bep := newBigEndianPostings(pBytes[4:])
				data, err := diffVarintSnappyEncode(bep, bep.length())
				compressionTime = time.Since(s)
				if err == nil {
					dataToCache = data
					compressedSize = len(data)
				} else {
					compressionErrors = 1
				}

				r.mtx.Lock()
				// Return postings and fill LRU cache.
				// Truncate first 4 bytes which are length of posting.
				output[p.keyID] = newBigEndianPostings(pBytes[4:])

				r.block.indexCache.StorePostings(ctx, r.block.meta.ULID, keys[p.keyID], dataToCache)

				// If we just fetched it we still have to update the stats for touched postings.
				r.stats.postingsTouched++
				r.stats.PostingsTouchedSizeSum += units.Base2Bytes(len(pBytes))
				r.stats.cachedPostingsCompressions += compressions
				r.stats.cachedPostingsCompressionErrors += compressionErrors
				r.stats.CachedPostingsOriginalSizeSum += units.Base2Bytes(len(pBytes))
				r.stats.CachedPostingsCompressedSizeSum += units.Base2Bytes(compressedSize)
				r.stats.CachedPostingsCompressionTimeSum += compressionTime
				r.mtx.Unlock()
			}
			return nil
		})
	}

	return output, g.Wait()
}

func resizePostings(b []byte) ([]byte, error) {
	d := encoding.Decbuf{B: b}
	n := d.Be32int()
	if d.Err() != nil {
		return nil, errors.Wrap(d.Err(), "read postings list")
	}

	// 4 for postings number of entries, then 4, foreach each big endian posting.
	size := 4 + n*4
	if len(b) < size {
		return nil, encoding.ErrInvalidSize
	}
	return b[:size], nil
}

// bigEndianPostings implements the Postings interface over a byte stream of
// big endian numbers.
type bigEndianPostings struct {
	list []byte
	cur  uint32
}

// TODO(bwplotka): Expose those inside Prometheus.
func newBigEndianPostings(list []byte) *bigEndianPostings {
	return &bigEndianPostings{list: list}
}

func (it *bigEndianPostings) At() storage.SeriesRef {
	return storage.SeriesRef(it.cur)
}

func (it *bigEndianPostings) Next() bool {
	if len(it.list) >= 4 {
		it.cur = binary.BigEndian.Uint32(it.list)
		it.list = it.list[4:]
		return true
	}
	return false
}

func (it *bigEndianPostings) Seek(x storage.SeriesRef) bool {
	if storage.SeriesRef(it.cur) >= x {
		return true
	}

	num := len(it.list) / 4
	// Do binary search between current position and end.
	i := sort.Search(num, func(i int) bool {
		return binary.BigEndian.Uint32(it.list[i*4:]) >= uint32(x)
	})
	if i < num {
		j := i * 4
		it.cur = binary.BigEndian.Uint32(it.list[j:])
		it.list = it.list[j+4:]
		return true
	}
	it.list = nil
	return false
}

func (it *bigEndianPostings) Err() error {
	return nil
}

// Returns number of remaining postings values.
func (it *bigEndianPostings) length() int {
	return len(it.list) / 4
}

func (r *bucketIndexReader) PreloadSeries(ctx context.Context, ids []storage.SeriesRef, bytesLimiter BytesLimiter) error {
	timer := prometheus.NewTimer(r.block.metrics.seriesFetchDuration)
	defer timer.ObserveDuration()

	// Load series from cache, overwriting the list of ids to preload
	// with the missing ones.
	fromCache, ids := r.block.indexCache.FetchMultiSeries(ctx, r.block.meta.ULID, ids)
	for id, b := range fromCache {
		r.loadedSeries[id] = b
		if err := bytesLimiter.Reserve(uint64(len(b))); err != nil {
			return errors.Wrap(err, "exceeded bytes limit while loading series from index cache")
		}
	}

	parts := r.block.partitioner.Partition(len(ids), func(i int) (start, end uint64) {
		return uint64(ids[i]), uint64(ids[i] + maxSeriesSize)
	})

	g, ctx := errgroup.WithContext(ctx)
	for _, p := range parts {
		s, e := p.Start, p.End
		i, j := p.ElemRng[0], p.ElemRng[1]

		g.Go(func() error {
			return r.loadSeries(ctx, ids[i:j], false, s, e, bytesLimiter)
		})
	}
	return g.Wait()
}

func (r *bucketIndexReader) loadSeries(ctx context.Context, ids []storage.SeriesRef, refetch bool, start, end uint64, bytesLimiter BytesLimiter) error {
	begin := time.Now()

	if bytesLimiter != nil {
		if err := bytesLimiter.Reserve(uint64(end - start)); err != nil {
			return errors.Wrap(err, "exceeded bytes limit while fetching series")
		}
	}

	b, err := r.block.readIndexRange(ctx, int64(start), int64(end-start))
	if err != nil {
		return errors.Wrap(err, "read series range")
	}

	r.mtx.Lock()
	r.stats.seriesFetchCount++
	r.stats.seriesFetched += len(ids)
	r.stats.SeriesFetchDurationSum += time.Since(begin)
	r.stats.SeriesFetchedSizeSum += units.Base2Bytes(int(end - start))
	r.mtx.Unlock()

	for i, id := range ids {
		c := b[uint64(id)-start:]

		l, n := binary.Uvarint(c)
		if n < 1 {
			return errors.New("reading series length failed")
		}
		if len(c) < n+int(l) {
			if i == 0 && refetch {
				return errors.Errorf("invalid remaining size, even after refetch, remaining: %d, expected %d", len(c), n+int(l))
			}

			// Inefficient, but should be rare.
			r.block.metrics.seriesRefetches.Inc()
			level.Warn(r.block.logger).Log("msg", "series size exceeded expected size; refetching", "id", id, "series length", n+int(l), "maxSeriesSize", maxSeriesSize)

			// Fetch plus to get the size of next one if exists.
			return r.loadSeries(ctx, ids[i:], true, uint64(id), uint64(id)+uint64(n+int(l)+1), bytesLimiter)
		}
		c = c[n : n+int(l)]
		r.mtx.Lock()
		r.loadedSeries[id] = c
		r.block.indexCache.StoreSeries(ctx, r.block.meta.ULID, id, c)
		r.mtx.Unlock()
	}
	return nil
}

type Part struct {
	Start uint64
	End   uint64

	ElemRng [2]int
}

type Partitioner interface {
	// Partition partitions length entries into n <= length ranges that cover all
	// input ranges
	// It supports overlapping ranges.
	// NOTE: It expects range to be sorted by start time.
	Partition(length int, rng func(int) (uint64, uint64)) []Part
}

type gapBasedPartitioner struct {
	maxGapSize uint64
}

func NewGapBasedPartitioner(maxGapSize uint64) Partitioner {
	return gapBasedPartitioner{
		maxGapSize: maxGapSize,
	}
}

// Partition partitions length entries into n <= length ranges that cover all
// input ranges by combining entries that are separated by reasonably small gaps.
// It is used to combine multiple small ranges from object storage into bigger, more efficient/cheaper ones.
func (g gapBasedPartitioner) Partition(length int, rng func(int) (uint64, uint64)) (parts []Part) {
	j := 0
	k := 0
	for k < length {
		j = k
		k++

		p := Part{}
		p.Start, p.End = rng(j)

		// Keep growing the range until the end or we encounter a large gap.
		for ; k < length; k++ {
			s, e := rng(k)

			if p.End+g.maxGapSize < s {
				break
			}

			if p.End <= e {
				p.End = e
			}
		}
		p.ElemRng = [2]int{j, k}
		parts = append(parts, p)
	}
	return parts
}

type symbolizedLabel struct {
	name, value uint32
}

// LoadSeriesForTime populates the given symbolized labels for the series identified by the reference if at least one chunk is within
// time selection.
// LoadSeriesForTime also populates chunk metas slices if skipChunks if set to false. Chunks are also limited by the given time selection.
// LoadSeriesForTime returns false, when there are no series data for given time range.
//
// Error is returned on decoding error or if the reference does not resolve to a known series.
func (r *bucketIndexReader) LoadSeriesForTime(ref storage.SeriesRef, lset *[]symbolizedLabel, chks *[]chunks.Meta, skipChunks bool, mint, maxt int64) (ok bool, err error) {
	b, ok := r.loadedSeries[ref]
	if !ok {
		return false, errors.Errorf("series %d not found", ref)
	}

	r.stats.seriesTouched++
	r.stats.SeriesTouchedSizeSum += units.Base2Bytes(len(b))
	return decodeSeriesForTime(b, lset, chks, skipChunks, mint, maxt)
}

// Close released the underlying resources of the reader.
func (r *bucketIndexReader) Close() error {
	r.block.pendingReaders.Done()
	return nil
}

// LookupLabelsSymbols allows populates label set strings from symbolized label set.
func (r *bucketIndexReader) LookupLabelsSymbols(symbolized []symbolizedLabel, lbls *labels.Labels) error {
	*lbls = (*lbls)[:0]
	for _, s := range symbolized {
		ln, err := r.dec.LookupSymbol(s.name)
		if err != nil {
			return errors.Wrap(err, "lookup label name")
		}
		lv, err := r.dec.LookupSymbol(s.value)
		if err != nil {
			return errors.Wrap(err, "lookup label value")
		}
		*lbls = append(*lbls, labels.Label{Name: ln, Value: lv})
	}
	return nil
}

// decodeSeriesForTime decodes a series entry from the given byte slice decoding only chunk metas that are within given min and max time.
// If skipChunks is specified decodeSeriesForTime does not return any chunks, but only labels and only if at least single chunk is within time range.
// decodeSeriesForTime returns false, when there are no series data for given time range.
func decodeSeriesForTime(b []byte, lset *[]symbolizedLabel, chks *[]chunks.Meta, skipChunks bool, selectMint, selectMaxt int64) (ok bool, err error) {
	*lset = (*lset)[:0]
	*chks = (*chks)[:0]

	d := encoding.Decbuf{B: b}

	// Read labels without looking up symbols.
	k := d.Uvarint()
	for i := 0; i < k; i++ {
		lno := uint32(d.Uvarint())
		lvo := uint32(d.Uvarint())
		*lset = append(*lset, symbolizedLabel{name: lno, value: lvo})
	}
	// Read the chunks meta data.
	k = d.Uvarint()
	if k == 0 {
		return false, d.Err()
	}

	// First t0 is absolute, rest is just diff so different type is used (Uvarint64).
	mint := d.Varint64()
	maxt := int64(d.Uvarint64()) + mint
	// Similar for first ref.
	ref := int64(d.Uvarint64())

	for i := 0; i < k; i++ {
		if i > 0 {
			mint += int64(d.Uvarint64())
			maxt = int64(d.Uvarint64()) + mint
			ref += d.Varint64()
		}

		if mint > selectMaxt {
			break
		}

		if maxt >= selectMint {
			// Found a chunk.
			if skipChunks {
				// We are not interested in chunks and we know there is at least one, that's enough to return series.
				return true, nil
			}

			*chks = append(*chks, chunks.Meta{
				Ref:     chunks.ChunkRef(ref),
				MinTime: mint,
				MaxTime: maxt,
			})
		}

		mint = maxt
	}
	return len(*chks) > 0, d.Err()
}

type loadIdx struct {
	offset uint32
	// Indices, not actual entries and chunks.
	seriesEntry int
	chunk       int
}

type bucketChunkReader struct {
	block *bucketBlock

	toLoad [][]loadIdx

	// Mutex protects access to following fields, when updated from chunks-loading goroutines.
	// After chunks are loaded, mutex is no longer used.
	mtx        sync.Mutex
	stats      *queryStats
	chunkBytes []*[]byte // Byte slice to return to the chunk pool on close.
}

func newBucketChunkReader(block *bucketBlock) *bucketChunkReader {
	return &bucketChunkReader{
		block:  block,
		stats:  &queryStats{},
		toLoad: make([][]loadIdx, len(block.chunkObjs)),
	}
}

func (r *bucketChunkReader) reset() {
	for i := range r.toLoad {
		r.toLoad[i] = r.toLoad[i][:0]
	}
}

func (r *bucketChunkReader) Close() error {
	r.block.pendingReaders.Done()

	for _, b := range r.chunkBytes {
		r.block.chunkPool.Put(b)
	}
	return nil
}

// addLoad adds the chunk with id to the data set to be fetched.
// Chunk will be fetched and saved to refs[seriesEntry][chunk] upon r.load(refs, <...>) call.
func (r *bucketChunkReader) addLoad(id chunks.ChunkRef, seriesEntry, chunk int) error {
	var (
		seq = int(id >> 32)
		off = uint32(id)
	)
	if seq >= len(r.toLoad) {
		return errors.Errorf("reference sequence %d out of range", seq)
	}
	r.toLoad[seq] = append(r.toLoad[seq], loadIdx{off, seriesEntry, chunk})
	return nil
}

// load loads all added chunks and saves resulting aggrs to refs.
func (r *bucketChunkReader) load(ctx context.Context, res []seriesEntry, aggrs []storepb.Aggr, calculateChunkChecksum bool, bytesLimiter BytesLimiter) error {
	g, ctx := errgroup.WithContext(ctx)

	for seq, pIdxs := range r.toLoad {
		sort.Slice(pIdxs, func(i, j int) bool {
			return pIdxs[i].offset < pIdxs[j].offset
		})
		parts := r.block.partitioner.Partition(len(pIdxs), func(i int) (start, end uint64) {
			return uint64(pIdxs[i].offset), uint64(pIdxs[i].offset) + EstimatedMaxChunkSize
		})

		for _, p := range parts {
			if err := bytesLimiter.Reserve(uint64(p.End - p.Start)); err != nil {
				return errors.Wrap(err, "bytes limit exceeded while fetching chunks")
			}
		}

		for _, p := range parts {
			seq := seq
			p := p
			indices := pIdxs[p.ElemRng[0]:p.ElemRng[1]]
			g.Go(func() error {
				return r.loadChunks(ctx, res, aggrs, seq, p, indices, calculateChunkChecksum, bytesLimiter)
			})
		}
	}
	return g.Wait()
}

// loadChunks will read range [start, end] from the segment file with sequence number seq.
// This data range covers chunks starting at supplied offsets.
func (r *bucketChunkReader) loadChunks(ctx context.Context, res []seriesEntry, aggrs []storepb.Aggr, seq int, part Part, pIdxs []loadIdx, calculateChunkChecksum bool, bytesLimiter BytesLimiter) error {
	fetchBegin := time.Now()

	// Get a reader for the required range.
	reader, err := r.block.chunkRangeReader(ctx, seq, int64(part.Start), int64(part.End-part.Start))
	if err != nil {
		return errors.Wrap(err, "get range reader")
	}
	defer runutil.CloseWithLogOnErr(r.block.logger, reader, "readChunkRange close range reader")
	bufReader := bufio.NewReaderSize(reader, EstimatedMaxChunkSize)

	locked := true
	r.mtx.Lock()

	defer func() {
		if locked {
			r.mtx.Unlock()
		}
	}()

	r.stats.chunksFetchCount++
	r.stats.chunksFetched += len(pIdxs)
	r.stats.ChunksFetchDurationSum += time.Since(fetchBegin)
	r.stats.ChunksFetchedSizeSum += units.Base2Bytes(int(part.End - part.Start))

	var (
		buf        []byte
		readOffset = int(pIdxs[0].offset)

		// Save a few allocations.
		written  int
		diff     uint32
		chunkLen int
		n        int
	)

	bufPooled, err := r.block.chunkPool.Get(EstimatedMaxChunkSize)
	if err == nil {
		buf = *bufPooled
	} else {
		buf = make([]byte, EstimatedMaxChunkSize)
	}
	defer r.block.chunkPool.Put(&buf)

	for i, pIdx := range pIdxs {
		// Fast forward range reader to the next chunk start in case of sparse (for our purposes) byte range.
		for readOffset < int(pIdx.offset) {
			written, err = bufReader.Discard(int(pIdx.offset) - int(readOffset))
			if err != nil {
				return errors.Wrap(err, "fast forward range reader")
			}
			readOffset += written
		}
		// Presume chunk length to be reasonably large for common use cases.
		// However, declaration for EstimatedMaxChunkSize warns us some chunks could be larger in some rare cases.
		// This is handled further down below.
		chunkLen = EstimatedMaxChunkSize
		if i+1 < len(pIdxs) {
			if diff = pIdxs[i+1].offset - pIdx.offset; int(diff) < chunkLen {
				chunkLen = int(diff)
			}
		}
		cb := buf[:chunkLen]
		n, err = io.ReadFull(bufReader, cb)
		readOffset += n
		// Unexpected EOF for last chunk could be a valid case. Any other errors are definitely real.
		if err != nil && !(errors.Is(err, io.ErrUnexpectedEOF) && i == len(pIdxs)-1) {
			return errors.Wrapf(err, "read range for seq %d offset %x", seq, pIdx.offset)
		}

		chunkDataLen, n := binary.Uvarint(cb)
		if n < 1 {
			return errors.New("reading chunk length failed")
		}

		// Chunk length is n (number of bytes used to encode chunk data), 1 for chunk encoding and chunkDataLen for actual chunk data.
		// There is also crc32 after the chunk, but we ignore that.
		chunkLen = n + 1 + int(chunkDataLen)
		if chunkLen <= len(cb) {
			err = populateChunk(&(res[pIdx.seriesEntry].chks[pIdx.chunk]), rawChunk(cb[n:chunkLen]), aggrs, r.save, calculateChunkChecksum)
			if err != nil {
				return errors.Wrap(err, "populate chunk")
			}
			r.stats.chunksTouched++
			r.stats.ChunksTouchedSizeSum += units.Base2Bytes(int(chunkDataLen))
			continue
		}

		// If we didn't fetch enough data for the chunk, fetch more.
		r.mtx.Unlock()
		locked = false

		fetchBegin = time.Now()

		// Read entire chunk into new buffer.
		// TODO: readChunkRange call could be avoided for any chunk but last in this particular part.
		if err := bytesLimiter.Reserve(uint64(chunkLen)); err != nil {
			return errors.Wrap(err, "bytes limit exceeded while fetching chunks")
		}
		nb, err := r.block.readChunkRange(ctx, seq, int64(pIdx.offset), int64(chunkLen), []byteRange{{offset: 0, length: chunkLen}})
		if err != nil {
			return errors.Wrapf(err, "preloaded chunk too small, expecting %d, and failed to fetch full chunk", chunkLen)
		}
		if len(*nb) != chunkLen {
			return errors.Errorf("preloaded chunk too small, expecting %d", chunkLen)
		}

		r.mtx.Lock()
		locked = true

		r.stats.chunksFetchCount++
		r.stats.ChunksFetchDurationSum += time.Since(fetchBegin)
		r.stats.ChunksFetchedSizeSum += units.Base2Bytes(len(*nb))
		err = populateChunk(&(res[pIdx.seriesEntry].chks[pIdx.chunk]), rawChunk((*nb)[n:]), aggrs, r.save, calculateChunkChecksum)
		if err != nil {
			r.block.chunkPool.Put(nb)
			return errors.Wrap(err, "populate chunk")
		}
		r.stats.chunksTouched++
		r.stats.ChunksTouchedSizeSum += units.Base2Bytes(int(chunkDataLen))

		r.block.chunkPool.Put(nb)
	}
	return nil
}

// save saves a copy of b's payload to a memory pool of its own and returns a new byte slice referencing said copy.
// Returned slice becomes invalid once r.block.chunkPool.Put() is called.
func (r *bucketChunkReader) save(b []byte) ([]byte, error) {
	// Ensure we never grow slab beyond original capacity.
	if len(r.chunkBytes) == 0 ||
		cap(*r.chunkBytes[len(r.chunkBytes)-1])-len(*r.chunkBytes[len(r.chunkBytes)-1]) < len(b) {
		s, err := r.block.chunkPool.Get(len(b))
		if err != nil {
			return nil, errors.Wrap(err, "allocate chunk bytes")
		}
		r.chunkBytes = append(r.chunkBytes, s)
	}
	slab := r.chunkBytes[len(r.chunkBytes)-1]
	*slab = append(*slab, b...)
	return (*slab)[len(*slab)-len(b):], nil
}

// rawChunk is a helper type that wraps a chunk's raw bytes and implements the chunkenc.Chunk
// interface over it.
// It is used to Store API responses which don't need to introspect and validate the chunk's contents.
type rawChunk []byte

func (b rawChunk) Encoding() chunkenc.Encoding {
	return chunkenc.Encoding(b[0])
}

func (b rawChunk) Bytes() []byte {
	return b[1:]
}
func (b rawChunk) Compact() {}

func (b rawChunk) Iterator(_ chunkenc.Iterator) chunkenc.Iterator {
	panic("invalid call")
}

func (b rawChunk) Appender() (chunkenc.Appender, error) {
	panic("invalid call")
}

func (b rawChunk) NumSamples() int {
	panic("invalid call")
}

type queryStats struct {
	blocksQueried int

	postingsTouched          int
	PostingsTouchedSizeSum   units.Base2Bytes
	postingsToFetch          int
	postingsFetched          int
	PostingsFetchedSizeSum   units.Base2Bytes
	postingsFetchCount       int
	PostingsFetchDurationSum time.Duration

	cachedPostingsCompressions         int
	cachedPostingsCompressionErrors    int
	CachedPostingsOriginalSizeSum      units.Base2Bytes
	CachedPostingsCompressedSizeSum    units.Base2Bytes
	CachedPostingsCompressionTimeSum   time.Duration
	cachedPostingsDecompressions       int
	cachedPostingsDecompressionErrors  int
	CachedPostingsDecompressionTimeSum time.Duration

	seriesTouched          int
	SeriesTouchedSizeSum   units.Base2Bytes
	seriesFetched          int
	SeriesFetchedSizeSum   units.Base2Bytes
	seriesFetchCount       int
	SeriesFetchDurationSum time.Duration

	chunksTouched          int
	ChunksTouchedSizeSum   units.Base2Bytes
	chunksFetched          int
	ChunksFetchedSizeSum   units.Base2Bytes
	chunksFetchCount       int
	ChunksFetchDurationSum time.Duration

	GetAllDuration    time.Duration
	mergedSeriesCount int
	mergedChunksCount int
	MergeDuration     time.Duration
}

func (s queryStats) merge(o *queryStats) *queryStats {
	s.blocksQueried += o.blocksQueried

	s.postingsTouched += o.postingsTouched
	s.PostingsTouchedSizeSum += o.PostingsTouchedSizeSum
	s.postingsFetched += o.postingsFetched
	s.PostingsFetchedSizeSum += o.PostingsFetchedSizeSum
	s.postingsFetchCount += o.postingsFetchCount
	s.PostingsFetchDurationSum += o.PostingsFetchDurationSum

	s.cachedPostingsCompressions += o.cachedPostingsCompressions
	s.cachedPostingsCompressionErrors += o.cachedPostingsCompressionErrors
	s.CachedPostingsOriginalSizeSum += o.CachedPostingsOriginalSizeSum
	s.CachedPostingsCompressedSizeSum += o.CachedPostingsCompressedSizeSum
	s.CachedPostingsCompressionTimeSum += o.CachedPostingsCompressionTimeSum
	s.cachedPostingsDecompressions += o.cachedPostingsDecompressions
	s.cachedPostingsDecompressionErrors += o.cachedPostingsDecompressionErrors
	s.CachedPostingsDecompressionTimeSum += o.CachedPostingsDecompressionTimeSum

	s.seriesTouched += o.seriesTouched
	s.SeriesTouchedSizeSum += o.SeriesTouchedSizeSum
	s.seriesFetched += o.seriesFetched
	s.SeriesFetchedSizeSum += o.SeriesFetchedSizeSum
	s.seriesFetchCount += o.seriesFetchCount
	s.SeriesFetchDurationSum += o.SeriesFetchDurationSum

	s.chunksTouched += o.chunksTouched
	s.ChunksTouchedSizeSum += o.ChunksTouchedSizeSum
	s.chunksFetched += o.chunksFetched
	s.ChunksFetchedSizeSum += o.ChunksFetchedSizeSum
	s.chunksFetchCount += o.chunksFetchCount
	s.ChunksFetchDurationSum += o.ChunksFetchDurationSum

	s.GetAllDuration += o.GetAllDuration
	s.mergedSeriesCount += o.mergedSeriesCount
	s.mergedChunksCount += o.mergedChunksCount
	s.MergeDuration += o.MergeDuration

	return &s
}

// NewDefaultChunkBytesPool returns a chunk bytes pool with default settings.
func NewDefaultChunkBytesPool(maxChunkPoolBytes uint64) (pool.Bytes, error) {
	return pool.NewBucketedBytes(chunkBytesPoolMinSize, chunkBytesPoolMaxSize, 2, maxChunkPoolBytes)
}

// sortedSeriesSet contains series whose labels are sorted
// by moving ignoreLabelSet at the end.
type sortedSeriesSet struct {
	grpc.ClientStream
	upstream       storepb.Store_SeriesClient
	ignoreLabelSet map[string]struct{}
}

func newSortedSeriesClient(seriesClient storepb.Store_SeriesClient, ignoreLabelSet map[string]struct{}) storepb.Store_SeriesClient {
	if len(ignoreLabelSet) == 0 {
		return seriesClient
	}

	return &sortedSeriesSet{
		upstream:       seriesClient,
		ignoreLabelSet: ignoreLabelSet,
	}
}

func (s *sortedSeriesSet) Recv() (*storepb.SeriesResponse, error) {
	resp, err := s.upstream.Recv()
	if err != nil {
		return nil, err
	}
	series := resp.GetSeries()
	if series == nil {
		return resp, nil
	}

	series.Labels = stripLabels(series.Labels, s.ignoreLabelSet)
	return resp, nil
}<|MERGE_RESOLUTION|>--- conflicted
+++ resolved
@@ -937,10 +937,7 @@
 		return nil
 	}
 
-<<<<<<< HEAD
 	b.entries = b.entries[:0]
-=======
->>>>>>> f4550c70
 	b.indexr.reset()
 	if !b.skipChunks {
 		b.chunkr.reset()
