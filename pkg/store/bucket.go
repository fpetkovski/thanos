--- conflicted
+++ resolved
@@ -1071,16 +1071,11 @@
 		if err != nil {
 			return err
 		}
-<<<<<<< HEAD
-		storeEnc := storepb.Chunk_Encoding(in.Encoding() - 1)
-		out.Raw = &storepb.Chunk{Type: storeEnc, Data: b, Hash: hashChunk(hasher, b, calculateChecksum)}
-=======
 		out.Raw = &storepb.Chunk{
 			Data: b,
 			Type: storepb.Chunk_Encoding(in.Encoding() - 1),
 			Hash: hashChunk(hasher, b, calculateChecksum),
 		}
->>>>>>> 62423a11
 		return nil
 	}
 
