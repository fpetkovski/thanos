--- conflicted
+++ resolved
@@ -166,22 +166,6 @@
 	hasher := hashPool.Get().(hash.Hash64)
 	defer hashPool.Put(hasher)
 
-<<<<<<< HEAD
-	var extLsetToRemove map[string]struct{}
-	if len(r.WithoutReplicaLabels) > 0 {
-		extLsetToRemove = make(map[string]struct{})
-		for _, l := range r.WithoutReplicaLabels {
-			extLsetToRemove[l] = struct{}{}
-		}
-	}
-	extLset := rmLabels(s.extLset.Copy(), extLsetToRemove)
-
-	// Stream at most one series per frame; series may be split over multiple frames according to maxBytesInFrame.
-	for set.Next() {
-		series := set.At()
-		completeLabelSet := labelpb.ExtendSortedLabels(rmLabels(series.Labels(), extLsetToRemove), extLset)
-		if !shardMatcher.MatchesLabels(completeLabelSet) {
-=======
 	extLsetToRemove := map[string]struct{}{}
 	for _, lbl := range r.WithoutReplicaLabels {
 		extLsetToRemove[lbl] = struct{}{}
@@ -194,10 +178,9 @@
 
 		completeLabelset := labelpb.ExtendSortedLabels(rmLabels(series.Labels(), extLsetToRemove), finalExtLset)
 		if !shardMatcher.MatchesLabels(completeLabelset) {
->>>>>>> d4296894
 			continue
 		}
-		storeSeries := storepb.Series{Labels: labelpb.ZLabelsFromPromLabels(completeLabelSet)}
+		storeSeries := storepb.Series{Labels: labelpb.ZLabelsFromPromLabels(completeLabelset)}
 		if r.SkipChunks {
 			if err := srv.Send(storepb.NewSeriesResponse(&storeSeries)); err != nil {
 				return status.Error(codes.Aborted, err.Error())
