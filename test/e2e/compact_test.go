--- conflicted
+++ resolved
@@ -724,11 +724,7 @@
 		operationMatcher, err := matchers.NewMatcher(matchers.MatchEqual, "operation", "get")
 		testutil.Ok(t, err)
 		testutil.Ok(t, c.WaitSumMetricsWithOptions(
-<<<<<<< HEAD
-			e2emon.Equals(636),
-=======
 			e2ethanos.Between(0, 1000),
->>>>>>> 01c5e05c
 			[]string{"thanos_objstore_bucket_operations_total"}, e2emon.WithLabelMatchers(
 				bucketMatcher,
 				operationMatcher,
