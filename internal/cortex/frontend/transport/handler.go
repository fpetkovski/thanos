// Copyright (c) The Cortex Authors.
// Licensed under the Apache License 2.0.

package transport

import (
	"bytes"
	"context"
	"errors"
	"fmt"
	"io"
	"io/ioutil"
	"net/http"
	"net/url"
	"strconv"
	"strings"
	"syscall"
	"time"

	"github.com/go-kit/log"
	"github.com/go-kit/log/level"
	"github.com/prometheus/client_golang/prometheus"
	"github.com/prometheus/client_golang/prometheus/promauto"
	"github.com/weaveworks/common/httpgrpc"
	"github.com/weaveworks/common/httpgrpc/server"

	querier_stats "github.com/thanos-io/thanos/internal/cortex/querier/stats"
	"github.com/thanos-io/thanos/internal/cortex/tenant"
	"github.com/thanos-io/thanos/internal/cortex/util"
	util_log "github.com/thanos-io/thanos/internal/cortex/util/log"
)

const (
	// StatusClientClosedRequest is the status code for when a client request cancellation of an http request
	StatusClientClosedRequest = 499
	ServiceTimingHeaderName   = "Server-Timing"
)

var (
	errCanceled              = httpgrpc.Errorf(StatusClientClosedRequest, context.Canceled.Error())
	errDeadlineExceeded      = httpgrpc.Errorf(http.StatusGatewayTimeout, context.DeadlineExceeded.Error())
	errRequestEntityTooLarge = httpgrpc.Errorf(http.StatusRequestEntityTooLarge, "http: request body too large")
)

// Config for a Handler.
type HandlerConfig struct {
	LogQueriesLongerThan time.Duration `yaml:"log_queries_longer_than"`
	MaxBodySize          int64         `yaml:"max_body_size"`
	QueryStatsEnabled    bool          `yaml:"query_stats_enabled"`
}

// Handler accepts queries and forwards them to RoundTripper. It can log slow queries,
// but all other logic is inside the RoundTripper.
type Handler struct {
	cfg          HandlerConfig
	log          log.Logger
	roundTripper http.RoundTripper

	// Metrics.
	querySeconds *prometheus.CounterVec
	querySeries  *prometheus.CounterVec
	queryBytes   *prometheus.CounterVec
	activeUsers  *util.ActiveUsersCleanupService
}

// NewHandler creates a new frontend handler.
func NewHandler(cfg HandlerConfig, roundTripper http.RoundTripper, log log.Logger, reg prometheus.Registerer) http.Handler {
	h := &Handler{
		cfg:          cfg,
		log:          log,
		roundTripper: roundTripper,
	}

	if cfg.QueryStatsEnabled {
		h.querySeconds = promauto.With(reg).NewCounterVec(prometheus.CounterOpts{
			Name: "cortex_query_seconds_total",
			Help: "Total amount of wall clock time spend processing queries.",
		}, []string{"user"})

		h.querySeries = promauto.With(reg).NewCounterVec(prometheus.CounterOpts{
			Name: "cortex_query_fetched_series_total",
			Help: "Number of series fetched to execute a query.",
		}, []string{"user"})

		h.queryBytes = promauto.With(reg).NewCounterVec(prometheus.CounterOpts{
			Name: "cortex_query_fetched_chunks_bytes_total",
			Help: "Size of all chunks fetched to execute a query in bytes.",
		}, []string{"user"})

		h.activeUsers = util.NewActiveUsersCleanupWithDefaultValues(func(user string) {
			h.querySeconds.DeleteLabelValues(user)
			h.querySeries.DeleteLabelValues(user)
			h.queryBytes.DeleteLabelValues(user)
		})
		// If cleaner stops or fail, we will simply not clean the metrics for inactive users.
		_ = h.activeUsers.StartAsync(context.Background())
	}

	return h
}

func (f *Handler) ServeHTTP(w http.ResponseWriter, r *http.Request) {
	var (
		stats       *querier_stats.Stats
		queryString url.Values
	)

	// Initialise the stats in the context and make sure it's propagated
	// down the request chain.
	if f.cfg.QueryStatsEnabled {
		var ctx context.Context
		stats, ctx = querier_stats.ContextWithEmptyStats(r.Context())
		r = r.WithContext(ctx)
	}

	defer func() {
		_ = r.Body.Close()
	}()

	// Buffer the body for later use to track slow queries.
	var buf bytes.Buffer
	r.Body = http.MaxBytesReader(w, r.Body, f.cfg.MaxBodySize)
	r.Body = ioutil.NopCloser(io.TeeReader(r.Body, &buf))

	startTime := time.Now()
	resp, err := f.roundTripper.RoundTrip(r)
	queryResponseTime := time.Since(startTime)

	// Check whether we should parse the query string.
	shouldReportSlowQuery := f.cfg.LogQueriesLongerThan != 0 && queryResponseTime > f.cfg.LogQueriesLongerThan
	if shouldReportSlowQuery || f.cfg.QueryStatsEnabled {
		queryString = f.parseRequestQueryString(r, buf)
	}

	if err != nil {
		err = writeError(w, err)
		f.reportQueryWithError(r, queryString, err)
		return
	}

	hs := w.Header()
	for h, vs := range resp.Header {
		hs[h] = vs
	}

	if f.cfg.QueryStatsEnabled {
		writeServiceTimingHeader(queryResponseTime, hs, stats)
	}

	w.WriteHeader(resp.StatusCode)
	// log copy response body error so that we will know even though success response code returned
	bytesCopied, err := io.Copy(w, resp.Body)
	if err != nil && !errors.Is(err, syscall.EPIPE) {
		level.Error(util_log.WithContext(r.Context(), f.log)).Log("msg", "write response body error", "bytesCopied", bytesCopied, "err", err)
	}

	if shouldReportSlowQuery {
		f.reportSlowQuery(r, hs, queryString, queryResponseTime)
	}
	if f.cfg.QueryStatsEnabled {
		f.reportQueryStats(r, queryString, queryResponseTime, stats)
	}
}

// reportQueryWithError reports querie with error.
func (f *Handler) reportQueryWithError(r *http.Request, queryString url.Values, err error) {
	headers := f.getHeaderInfo(r)
	logMessage := append([]interface{}{
		"msg", "failed query detected",
		"error", err,
		"method", r.Method,
		"host", r.Host,
		"path", r.URL.Path,
	}, headers...)
	logMessage = append(logMessage, formatQueryString(queryString)...)
	level.Info(util_log.WithContext(r.Context(), f.log)).Log(logMessage...)
}

// reportSlowQuery reports slow queries.
<<<<<<< HEAD
func (f *Handler) reportSlowQuery(r *http.Request, queryString url.Values, queryResponseTime time.Duration) {
	headers := f.getHeaderInfo(r)
	logMessage := append([]interface{}{
		"msg", "slow query detected",
		"method", r.Method,
		"host", r.Host,
		"path", r.URL.Path,
		"time_taken", queryResponseTime.String(),
	}, headers...)
	logMessage = append(logMessage, formatQueryString(queryString)...)

	level.Info(util_log.WithContext(r.Context(), f.log)).Log(logMessage...)
}

func (f *Handler) getHeaderInfo(r *http.Request) (fields []interface{}) {
=======
func (f *Handler) reportSlowQuery(r *http.Request, responseHeaders http.Header, queryString url.Values, queryResponseTime time.Duration) {
>>>>>>> 62423a11
	// NOTE(GiedriusS): see https://github.com/grafana/grafana/pull/60301 for more info.
	grafanaDashboardUID := "-"
	if dashboardUID := r.Header.Get("X-Dashboard-Uid"); dashboardUID != "" {
		grafanaDashboardUID = dashboardUID
	}
	grafanaPanelID := "-"
	if panelID := r.Header.Get("X-Panel-Id"); panelID != "" {
		grafanaPanelID = panelID
	}
<<<<<<< HEAD
	fields = append(fields, "grafana_dashboard_uid", grafanaDashboardUID)
	fields = append(fields, "grafana_panel_id", grafanaPanelID)
	return fields
=======
	thanosTraceID := "-"
	if traceID := responseHeaders.Get("X-Thanos-Trace-Id"); traceID != "" {
		thanosTraceID = traceID
	}

	remoteUser, _, _ := r.BasicAuth()

	logMessage := append([]interface{}{
		"msg", "slow query detected",
		"method", r.Method,
		"host", r.Host,
		"path", r.URL.Path,
		"remote_user", remoteUser,
		"remote_addr", r.RemoteAddr,
		"time_taken", queryResponseTime.String(),
		"grafana_dashboard_uid", grafanaDashboardUID,
		"grafana_panel_id", grafanaPanelID,
		"trace_id", thanosTraceID,
	}, formatQueryString(queryString)...)

	level.Info(util_log.WithContext(r.Context(), f.log)).Log(logMessage...)
>>>>>>> 62423a11
}

func (f *Handler) reportQueryStats(r *http.Request, queryString url.Values, queryResponseTime time.Duration, stats *querier_stats.Stats) {
	tenantIDs, err := tenant.TenantIDs(r.Context())
	if err != nil {
		return
	}
	userID := tenant.JoinTenantIDs(tenantIDs)
	wallTime := stats.LoadWallTime()
	numSeries := stats.LoadFetchedSeries()
	numBytes := stats.LoadFetchedChunkBytes()
	remoteUser, _, _ := r.BasicAuth()

	// Track stats.
	f.querySeconds.WithLabelValues(userID).Add(wallTime.Seconds())
	f.querySeries.WithLabelValues(userID).Add(float64(numSeries))
	f.queryBytes.WithLabelValues(userID).Add(float64(numBytes))
	f.activeUsers.UpdateUserTimestamp(userID, time.Now())

	// Log stats.
	logMessage := append([]interface{}{
		"msg", "query stats",
		"component", "query-frontend",
		"method", r.Method,
		"path", r.URL.Path,
		"remote_user", remoteUser,
		"remote_addr", r.RemoteAddr,
		"response_time", queryResponseTime,
		"query_wall_time_seconds", wallTime.Seconds(),
		"fetched_series_count", numSeries,
		"fetched_chunks_bytes", numBytes,
	}, formatQueryString(queryString)...)

	level.Info(util_log.WithContext(r.Context(), f.log)).Log(logMessage...)
}

func (f *Handler) parseRequestQueryString(r *http.Request, bodyBuf bytes.Buffer) url.Values {
	// Use previously buffered body.
	r.Body = ioutil.NopCloser(&bodyBuf)

	// Ensure the form has been parsed so all the parameters are present
	err := r.ParseForm()
	if err != nil {
		level.Warn(util_log.WithContext(r.Context(), f.log)).Log("msg", "unable to parse request form", "err", err)
		return nil
	}

	return r.Form
}

func formatQueryString(queryString url.Values) (fields []interface{}) {
	for k, v := range queryString {
		fields = append(fields, fmt.Sprintf("param_%s", k), strings.Join(v, ","))
	}
	return fields
}

func writeError(w http.ResponseWriter, err error) error {
	switch err {
	case context.Canceled:
		err = errCanceled
	case context.DeadlineExceeded:
		err = errDeadlineExceeded
	default:
		if util.IsRequestBodyTooLarge(err) {
			err = errRequestEntityTooLarge
		}
	}
	server.WriteError(w, err)
	return err
}

func writeServiceTimingHeader(queryResponseTime time.Duration, headers http.Header, stats *querier_stats.Stats) {
	if stats != nil {
		parts := make([]string, 0)
		parts = append(parts, statsValue("querier_wall_time", stats.LoadWallTime()))
		parts = append(parts, statsValue("response_time", queryResponseTime))
		headers.Set(ServiceTimingHeaderName, strings.Join(parts, ", "))
	}
}

func statsValue(name string, d time.Duration) string {
	durationInMs := strconv.FormatFloat(float64(d)/float64(time.Millisecond), 'f', -1, 64)
	return name + ";dur=" + durationInMs
}<|MERGE_RESOLUTION|>--- conflicted
+++ resolved
@@ -177,25 +177,7 @@
 }
 
 // reportSlowQuery reports slow queries.
-<<<<<<< HEAD
-func (f *Handler) reportSlowQuery(r *http.Request, queryString url.Values, queryResponseTime time.Duration) {
-	headers := f.getHeaderInfo(r)
-	logMessage := append([]interface{}{
-		"msg", "slow query detected",
-		"method", r.Method,
-		"host", r.Host,
-		"path", r.URL.Path,
-		"time_taken", queryResponseTime.String(),
-	}, headers...)
-	logMessage = append(logMessage, formatQueryString(queryString)...)
-
-	level.Info(util_log.WithContext(r.Context(), f.log)).Log(logMessage...)
-}
-
-func (f *Handler) getHeaderInfo(r *http.Request) (fields []interface{}) {
-=======
 func (f *Handler) reportSlowQuery(r *http.Request, responseHeaders http.Header, queryString url.Values, queryResponseTime time.Duration) {
->>>>>>> 62423a11
 	// NOTE(GiedriusS): see https://github.com/grafana/grafana/pull/60301 for more info.
 	grafanaDashboardUID := "-"
 	if dashboardUID := r.Header.Get("X-Dashboard-Uid"); dashboardUID != "" {
@@ -205,11 +187,6 @@
 	if panelID := r.Header.Get("X-Panel-Id"); panelID != "" {
 		grafanaPanelID = panelID
 	}
-<<<<<<< HEAD
-	fields = append(fields, "grafana_dashboard_uid", grafanaDashboardUID)
-	fields = append(fields, "grafana_panel_id", grafanaPanelID)
-	return fields
-=======
 	thanosTraceID := "-"
 	if traceID := responseHeaders.Get("X-Thanos-Trace-Id"); traceID != "" {
 		thanosTraceID = traceID
@@ -231,7 +208,21 @@
 	}, formatQueryString(queryString)...)
 
 	level.Info(util_log.WithContext(r.Context(), f.log)).Log(logMessage...)
->>>>>>> 62423a11
+}
+
+func (f *Handler) getHeaderInfo(r *http.Request) (fields []interface{}) {
+	// NOTE(GiedriusS): see https://github.com/grafana/grafana/pull/60301 for more info.
+	grafanaDashboardUID := "-"
+	if dashboardUID := r.Header.Get("X-Dashboard-Uid"); dashboardUID != "" {
+		grafanaDashboardUID = dashboardUID
+	}
+	grafanaPanelID := "-"
+	if panelID := r.Header.Get("X-Panel-Id"); panelID != "" {
+		grafanaPanelID = panelID
+	}
+	fields = append(fields, "grafana_dashboard_uid", grafanaDashboardUID)
+	fields = append(fields, "grafana_panel_id", grafanaPanelID)
+	return fields
 }
 
 func (f *Handler) reportQueryStats(r *http.Request, queryString url.Values, queryResponseTime time.Duration, stats *querier_stats.Stats) {
